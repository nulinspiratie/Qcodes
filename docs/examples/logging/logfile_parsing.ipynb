--- conflicted
+++ resolved
@@ -388,11 +388,7 @@
    "name": "python",
    "nbconvert_exporter": "python",
    "pygments_lexer": "ipython3",
-<<<<<<< HEAD
-   "version": "3.7.4"
-=======
    "version": "3.7.5"
->>>>>>> d4d5cf8f
   },
   "toc": {
    "base_numbering": 1,
