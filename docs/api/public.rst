--- conflicted
+++ resolved
@@ -68,12 +68,6 @@
 .. autosummary::
    :toctree: generated/
 
-<<<<<<< HEAD
-    get_data_manager
-    qcodes.data.manager.DataManager
-    DataMode
-=======
->>>>>>> 0035a77c
     DataSet
     new_data
     load_data
