import logging
<<<<<<< HEAD
from functools import partial
=======
>>>>>>> dadc1aba
from typing import Optional

from qcodes import VisaInstrument
from qcodes import ChannelList, InstrumentChannel
from qcodes.utils import validators as vals
import numpy as np
from qcodes import MultiParameter, ArrayParameter

log = logging.getLogger(__name__)


class FrequencySweepMagPhase(MultiParameter):
    """
    Sweep that return magnitude and phase.
    """

    def __init__(self, name, instrument, start, stop, npts, channel):
        super().__init__(name, names=("", ""), shapes=((), ()))
        self._instrument = instrument
        self.set_sweep(start, stop, npts)
        self._channel = channel
        self.names = ('magnitude',
                      'phase')
        self.labels = ('{} magnitude'.format(instrument.short_name),
                       '{} phase'.format(instrument.short_name))
        self.units = ('', 'rad')
        self.setpoint_units = (('Hz',), ('Hz',))
        self.setpoint_labels = (('{} frequency'.format(instrument.short_name),), ('{} frequency'.format(instrument.short_name),))
        self.setpoint_names = (('{}_frequency'.format(instrument.short_name),), ('{}_frequency'.format(instrument.short_name),))

    def set_sweep(self, start, stop, npts):
        #  needed to update config of the software parameter on sweep change
        # freq setpoints tuple as needs to be hashable for look up
        f = tuple(np.linspace(int(start), int(stop), num=npts))
        self.setpoints = ((f,), (f,))
        self.shapes = ((npts,), (npts,))

    def get_raw(self):
        old_format = self._instrument.format()
        self._instrument.format('Complex')
        data = self._instrument._get_sweep_data(force_polar = True)
        self._instrument.format(old_format)
        return abs(data), np.angle(data)

class FrequencySweep(ArrayParameter):
    """
    Hardware controlled parameter class for Rohde Schwarz ZNB trace.

    Instrument returns an array of transmission or reflection data depending
    on the active measurement.

    Args:
        name: parameter name
        instrument: instrument the parameter belongs to
        start: starting frequency of sweep
        stop: ending frequency of sweep
        npts: number of points in frequency sweep

    Methods:
          set_sweep(start, stop, npts): sets the shapes and
              setpoint arrays of the parameter to correspond with the sweep
          get(): executes a sweep and returns magnitude and phase arrays

    """
    def __init__(self, name, instrument, start, stop, npts, channel):
        super().__init__(name, shape=(npts,),
                         instrument=instrument,
                         unit='dB',
                         label='{} magnitude'.format(
                             instrument.short_name),
                         setpoint_units=('Hz',),
                         setpoint_labels=('{} frequency'.format(instrument.short_name),),
                         setpoint_names=('{}_frequency'.format(instrument.short_name),))
        self.set_sweep(start, stop, npts)
        self._channel = channel

    def set_sweep(self, start, stop, npts):
        #  needed to update config of the software parameter on sweep change
        # freq setpoints tuple as needs to be hashable for look up
        f = tuple(np.linspace(int(start), int(stop), num=npts))
        self.setpoints = (f,)
        self.shape = (npts,)

    def get_raw(self):
        data = self._instrument._get_sweep_data()
        if self._instrument.format() in ['Polar', 'Complex',
                                         'Smith', 'Inverse Smith']:
            log.warning("QCoDeS Dataset does not currently support Complex "
                        "values. Will discard the imaginary part. In order to "
                        "acquire phase and amplitude use the "
                        "FrequencySweepMagPhase parameter.")
        return data


class ZNBChannel(InstrumentChannel):

    def __init__(self, parent: 'ZNB', name: str, channel: int, vna_parameter: str=None,
                 existing_trace_to_bind_to: Optional[str]=None) -> None:
        """
        Args:
            parent: Instrument that this channel is bound to.
            name: Name to use for this channel.
            channel: channel on the VNA to use
            vna_parameter: Name of parameter on the vna that this should
                measure such as S12. If left empty this will fall back to
                `name`.
            existing_trace_to_bind_to: If supplied try to bind to an existing trace with
                this name rather than creating a new trace.

        """
        n = channel
        self._instrument_channel = channel

        if vna_parameter is None:
            vna_parameter = name
        self._vna_parameter = vna_parameter
        super().__init__(parent, name)

        if existing_trace_to_bind_to is None:
            self._tracename = "Trc{}".format(channel)
        else:
            traces = self._parent.ask(f"CONFigure:TRACe:CATalog?")
            if existing_trace_to_bind_to not in traces:
                raise RuntimeError(f"Trying to bind to {existing_trace_to_bind_to} "
                                   f"which is not in {traces}")
            self._tracename = existing_trace_to_bind_to

        # map hardware channel to measurement
        # hardware channels are mapped one to one to qcodes channels
        # we are not using sub traces within channels.
        if existing_trace_to_bind_to is None:
            self.write("CALC{}:PAR:SDEF '{}', '{}'".format(self._instrument_channel,
                                                           self._tracename,
                                                           self._vna_parameter))

        # source power is dependent on model, but not well documented.
        # here we assume -60 dBm for ZNB20, the others are set,
        # due to lack of knowledge, to -80 dBm as of before the edit
        full_modelname = self._parent.get_idn()['model']
        model: Optional[str]
        if full_modelname is not None:
            model = full_modelname.split('-')[0]
        else:
            model = None
        if model == 'ZNB4':
            self._min_source_power = -80
        elif model == 'ZNB8':
            self._min_source_power = -80
        elif model == 'ZNB20':
            self._min_source_power = -60

        self.add_parameter(name='vna_parameter',
                           label='VNA parameter',
                           get_cmd="CALC{}:PAR:MEAS? '{}'".format(self._instrument_channel,
                                                                  self._tracename),
                           get_parser=self._strip)
        self.add_parameter(name='power',
                           label='Power',
                           unit='dBm',
                           get_cmd='SOUR{}:POW?'.format(n),
                           set_cmd='SOUR{}:POW {{:.4f}}'.format(n),
                           get_parser=float,
                           vals=vals.Numbers(self._min_source_power, 25))
        # there is an 'increased bandwidth option' (p. 4 of manual) that does
        # not get taken into account here
        self.add_parameter(name='bandwidth',
                           label='Bandwidth',
                           unit='Hz',
                           get_cmd='SENS{}:BAND?'.format(n),
                           set_cmd='SENS{}:BAND {{:.4f}}'.format(n),
                           get_parser=int,
                           vals=vals.Enum(
                               *np.append(10**6,
                                          np.kron([1, 1.5, 2, 3, 5, 7],
                                                  10**np.arange(6))))
                           )
        self.add_parameter(name='avg',
                           label='Averages',
                           unit='',
                           get_cmd='SENS{}:AVER:COUN?'.format(n),
                           set_cmd='SENS{}:AVER:COUN {{:.4f}}'.format(n),
                           get_parser=int,
                           vals=vals.Ints(1, 5000))
        self.add_parameter(name='start',
                           get_cmd='SENS{}:FREQ:START?'.format(n),
                           set_cmd=self._set_start,
                           get_parser=float,
                           vals=vals.Numbers(self._parent._min_freq, self._parent._max_freq - 10))
        self.add_parameter(name='stop',
                           get_cmd='SENS{}:FREQ:STOP?'.format(n),
                           set_cmd=self._set_stop,
                           get_parser=float,
                           vals=vals.Numbers(self._parent._min_freq + 1, self._parent._max_freq))
        self.add_parameter(name='center',
                           get_cmd='SENS{}:FREQ:CENT?'.format(n),
                           set_cmd=self._set_center,
                           get_parser=float,
                           vals=vals.Numbers(self._parent._min_freq + 0.5, self._parent._max_freq - 10))
        self.add_parameter(name='span',
                           get_cmd='SENS{}:FREQ:SPAN?'.format(n),
                           set_cmd=self._set_span,
                           get_parser=float,
                           vals=vals.Numbers(1, self._parent._max_freq - self._parent._min_freq))
        self.add_parameter(name='npts',
                           get_cmd='SENS{}:SWE:POIN?'.format(n),
                           set_cmd=self._set_npts,
                           get_parser=int)
        self.add_parameter(name='status',
                           get_cmd='CONF:CHAN{}:MEAS?'.format(n),
                           set_cmd='CONF:CHAN{}:MEAS {{}}'.format(n),
                           get_parser=int)
        self.add_parameter(name='format',
                           get_cmd=partial(self._get_format, tracename=self._tracename),
                           set_cmd=self._set_format,
                           val_mapping={'dB': 'MLOG\n',
                                        'Linear Magnitude': 'MLIN\n',
                                        'Phase': 'PHAS\n',
                                        'Unwr Phase': 'UPH\n',
                                        'Polar': 'POL\n',
                                        'Smith': 'SMIT\n',
                                        'Inverse Smith': 'ISM\n',
                                        'SWR': 'SWR\n',
                                        'Real': 'REAL\n',
                                        'Imaginary': 'IMAG\n',
                                        'Delay': "GDEL\n",
                                        'Complex': "COMP\n"
                                        })

        self.add_parameter(name='trace_mag_phase',
                           start=self.start(),
                           stop=self.stop(),
                           npts=self.npts(),
                           channel=n,
                           parameter_class=FrequencySweepMagPhase)
        self.add_parameter(name='trace',
                           start=self.start(),
                           stop=self.stop(),
                           npts=self.npts(),
                           channel=n,
                           parameter_class=FrequencySweep)

        self.add_function('autoscale',
                          call_cmd='DISPlay:TRACe1:Y:SCALe:AUTO ONCE, "{}"'.format(self._tracename))

    def _get_format(self, tracename):
        n = self._instrument_channel
        self.write(f"CALC{n}:PAR:SEL '{tracename}'")
        return self.ask(f"CALC{n}:FORM?")

    def _set_format(self, val):
        unit_mapping = {'MLOG\n': 'dB',
                        'MLIN\n': '',
                        'PHAS\n': 'rad',
                        'UPH\n': 'rad',
                        'POL\n': '',
                        'SMIT\n': '',
                        'ISM\n': '',
                        'SWR\n': 'U',
                        'REAL\n': 'U',
                        'IMAG\n': 'U',
                        'GDEL\n': 'S',
                        'COMP\n': ''}
        label_mapping = {'MLOG\n': 'Magnitude',
                         'MLIN\n': 'Magnitude',
                         'PHAS\n': 'Phase',
                         'UPH\n': 'Unwrapped phase',
                         'POL\n': 'Complex Magnitude',
                         'SMIT\n': 'Complex Magnitude',
                         'ISM\n': 'Complex Magnitude',
                         'SWR\n': 'Standing Wave Ratio',
                         'REAL\n': 'Real Magnitude',
                         'IMAG\n': 'Imaginary Magnitude',
                         'GDEL\n': 'Delay',
                         'COMP\n': 'Complex Magnitude'}
        channel = self._instrument_channel
        self.write(f"CALC{channel}:PAR:SEL '{self._tracename}';CALC{channel}:FORM {val}")
        self.trace.unit = unit_mapping[val]
        self.trace.label = "{} {}".format(
            self.short_name, label_mapping[val])

    def _strip(self, var):
        "Strip newline and quotes from instrument reply"
        return var.rstrip()[1:-1]

    def _set_start(self, val):
        channel = self._instrument_channel
        self.write('SENS{}:FREQ:START {:.7f}'.format(channel, val))
        stop = self.stop()
        if val >= stop:
            raise ValueError(
                "Stop frequency must be larger than start frequency.")
        # we get start as the vna may not be able to set it to the exact value provided
        start = self.start()
        if val != start:
            log.warning(
                "Could not set start to {} setting it to {}".format(val, start))
        self._update_traces()

    def _set_stop(self, val):
        channel = self._instrument_channel
        start = self.start()
        if val <= start:
            raise ValueError(
                "Stop frequency must be larger than start frequency.")
        self.write('SENS{}:FREQ:STOP {:.7f}'.format(channel, val))
        # we get stop as the vna may not be able to set it to the exact value provided
        stop = self.stop()
        if val != stop:
            log.warning(
                "Could not set stop to {} setting it to {}".format(val, stop))
        self._update_traces()

    def _set_npts(self, val):
        channel = self._instrument_channel
        self.write('SENS{}:SWE:POIN {:.7f}'.format(channel, val))
        self._update_traces()

    def _set_span(self, val):
        channel = self._instrument_channel
        self.write('SENS{}:FREQ:SPAN {:.7f}'.format(channel, val))
        self._update_traces()

    def _set_center(self, val):
        channel = self._instrument_channel
        self.write('SENS{}:FREQ:CENT {:.7f}'.format(channel, val))
        self._update_traces()

    def _update_traces(self):
        """ updates start, stop and npts of all trace parameters"""
        start = self.start()
        stop = self.stop()
        npts = self.npts()
        for _, parameter in self.parameters.items():
            if isinstance(parameter, (ArrayParameter, MultiParameter)):
                try:
                    parameter.set_sweep(start, stop, npts)
                except AttributeError:
                    pass

    def _get_sweep_data(self, force_polar=False):

        if not self._parent.rf_power():
            log.warning("RF output is off when getting sweep data")
        # it is possible that the instrument and qcodes disagree about
        # which parameter is measured on this channel
        instrument_parameter = self.vna_parameter()
        if instrument_parameter != self._vna_parameter:
            raise RuntimeError("Invalid parameter. Tried to measure "
                               "{} got {}".format(self._vna_parameter,
                                                  instrument_parameter))
        self.write('SENS{}:AVER:STAT ON'.format(self._instrument_channel))
        self.write('SENS{}:AVER:CLE'.format(self._instrument_channel))

        # preserve original state of the znb
        initial_state = self.status()
        self.status(1)
        self._parent.cont_meas_off()
        try:
            # if force polar is set, the SDAT data format will be used. Here
            # the data will be transfered as a complex number independet of
            # the set format in the instrument.
            if force_polar:
                data_format_command = 'SDAT'
            else:
                data_format_command = 'FDAT'
            # instrument averages over its last 'avg' number of sweeps
            # need to ensure averaged result is returned
            for avgcount in range(self.avg()):
                self.write('INIT{}:IMM; *WAI'.format(self._instrument_channel))
            self._parent.write(f"CALC{self._instrument_channel}:PAR:SEL '{self._tracename}'")
            data_str = self.ask(
                'CALC{}:DATA? {}'.format(self._instrument_channel,
                                         data_format_command))
            data = np.array(data_str.rstrip().split(',')).astype('float64')
            if self.format() in ['Polar', 'Complex',
                                 'Smith', 'Inverse Smith']:
                data = data[0::2] + 1j * data[1::2]
        finally:
            self._parent.cont_meas_on()
            self.status(initial_state)
        return data

class ZNB(VisaInstrument):
    """
    qcodes driver for the Rohde & Schwarz ZNB8 and ZNB20
    virtual network analyser. It can probably be extended to ZNB4 and 40
    without too much work.

    Requires FrequencySweep parameter for taking a trace

    Args:
        name: instrument name
        address: Address of instrument probably in format
            'TCPIP0::192.168.15.100::inst0::INSTR'
        init_s_params: Automatically setup channels matching S parameters
        **kwargs: passed to base class

    TODO:
    - check initialisation settings and test functions
    """

    CHANNEL_CLASS = ZNBChannel


    def __init__(self, name: str, address: str, init_s_params: bool=True,
                 reset_channels=True, **kwargs) -> None:

        super().__init__(name=name, address=address, **kwargs)

        # TODO(JHN) I could not find a way to get max and min freq from
        # the API, if that is possible replace below with that
        # See page 1025 in the manual. 7.3.15.10 for details of max/min freq
        # no attempt to support ZNB40, not clear without one how the format
        # is due to variants
        fullmodel = self.get_idn()['model']
        if fullmodel is not None:
            model = fullmodel.split('-')[0]
        else:
            raise RuntimeError("Could not determine ZNB model")
        # format seems to be ZNB8-4Port
        if model == 'ZNB4':
            self._max_freq = 4.5e9
            self._min_freq = 9e3
        elif model == 'ZNB8':
            self._max_freq = 8.5e9
            self._min_freq = 9e3
        elif model == 'ZNB20':
            self._max_freq = 20e9
            self._min_freq = 100e3
        else:
            raise RuntimeError("Unsupported ZNB model {}".format(model))
        self.add_parameter(name='num_ports',
                           get_cmd='INST:PORT:COUN?',
                           get_parser=int)
        num_ports = self.num_ports()

        self.add_parameter(name='rf_power',
                           get_cmd='OUTP1?',
                           set_cmd='OUTP1 {}',
                           val_mapping={True: '1\n', False: '0\n'})
        self.add_function('reset', call_cmd='*RST')
        self.add_function('tooltip_on', call_cmd='SYST:ERR:DISP ON')
        self.add_function('tooltip_off', call_cmd='SYST:ERR:DISP OFF')
        self.add_function('cont_meas_on', call_cmd='INIT:CONT:ALL ON')
        self.add_function('cont_meas_off', call_cmd='INIT:CONT:ALL OFF')
        self.add_function('update_display_once', call_cmd='SYST:DISP:UPD ONCE')
        self.add_function('update_display_on', call_cmd='SYST:DISP:UPD ON')
        self.add_function('update_display_off', call_cmd='SYST:DISP:UPD OFF')
        self.add_function('display_sij_split', call_cmd='DISP:LAY GRID;:DISP:LAY:GRID {},{}'.format(
            num_ports, num_ports))
        self.add_function('display_single_window',
                          call_cmd='DISP:LAY GRID;:DISP:LAY:GRID 1,1')
        self.add_function('display_dual_window',
                          call_cmd='DISP:LAY GRID;:DISP:LAY:GRID 2,1')
        self.add_function('rf_off', call_cmd='OUTP1 OFF')
        self.add_function('rf_on', call_cmd='OUTP1 ON')
        if reset_channels:
            self.reset()
            self.clear_channels()
        channels = ChannelList(self, "VNAChannels", self.CHANNEL_CLASS,
                               snapshotable=True)
        self.add_submodule("channels", channels)
        if init_s_params:
            for i in range(1, num_ports + 1):
                for j in range(1, num_ports + 1):
                    ch_name = 'S' + str(i) + str(j)
                    self.add_channel(ch_name)
            self.channels.lock()
            self.display_sij_split()
            self.channels.autoscale()

        self.update_display_on()
        if reset_channels:
            self.rf_off()
        self.connect_message()

    def display_grid(self, rows: int, cols: int):
        """
        Display a grid of channels rows by cols
        """
        self.write('DISP:LAY GRID;:DISP:LAY:GRID {},{}'.format(rows, cols))

    def add_channel(self, channel_name: str, **kwargs):
        i_channel = len(self.channels) + 1
        channel = self.CHANNEL_CLASS(self, channel_name, i_channel, **kwargs)
        self.channels.append(channel)
        if i_channel == 1:
            self.display_single_window()
        if i_channel == 2:
            self.display_dual_window()
        # shortcut
        setattr(self, channel_name, channel)
        # initialising channel
        self.write('SENS{}:SWE:TYPE LIN'.format(i_channel))
        self.write('SENS{}:SWE:TIME:AUTO ON'.format(i_channel))
        self.write('TRIG{}:SEQ:SOUR IMM'.format(i_channel))
        self.write('SENS{}:AVER:STAT ON'.format(i_channel))

    def clear_channels(self):
        """
        Remove all channels from the instrument and channel list and
        unlock the channel list.
        """
        self.write('CALCulate:PARameter:DELete:ALL')
        for submodule in self.submodules.values():
            if isinstance(submodule, ChannelList):
                submodule._channels = []
                submodule._channel_mapping = {}
                submodule._locked = False<|MERGE_RESOLUTION|>--- conflicted
+++ resolved
@@ -1,8 +1,5 @@
 import logging
-<<<<<<< HEAD
 from functools import partial
-=======
->>>>>>> dadc1aba
 from typing import Optional
 
 from qcodes import VisaInstrument
