--- conflicted
+++ resolved
@@ -65,11 +65,7 @@
             set_cmd="SOUR:POW {:.2f}",
             get_parser=float,
             vals=vals.Numbers(-120, 25),
-<<<<<<< HEAD
-            docstring="RF output power. Note that if this exceeds max_power, " 
-=======
             docstring="RF output power. Note that if this exceeds maximum_power, " 
->>>>>>> 662cc7d7
                       "it will not raise an error but the power will be capped."
         )
         self.add_parameter(
