import numpy as np

from qcodes import Parameter, VisaInstrument
from qcodes.utils import validators as vals
from qcodes.utils.validators import EnumVisa


class RohdeSchwarz_SGS100A(VisaInstrument):
    """
    This is the qcodes driver for the Rohde & Schwarz SGS100A signal generator

    Args:
        name: Instrument name
        address: Instrument IP address
        max_frequency: Maximum output frequency. Standard 6 GHz or 12.75 GHz,
            but if combined with an SGU 100A upconverter, this can be increased
            to either 20 GHz or 40 GHz

    .. todo::

        - Add all parameters that are in the manual
        - Add test suite
        - See if there can be a common driver for RS mw sources from which
          different models inherit

    This driver will most likely work for multiple Rohde & Schwarz sources.
    it would be a good idea to group all similar RS drivers together in one
    module.

    Tested working with

    - RS_SGS100A
    - RS_SMB100A

    This driver does not contain all commands available for the RS_SGS100A but
    only the ones most commonly used.
    """

    def __init__(self, name, address, max_frequency=12.75e9, **kwargs):
        super().__init__(name, address, terminator="\n", **kwargs)

        self.add_parameter(
            name="frequency",
            label="Frequency",
            unit="Hz",
            get_cmd="SOUR:FREQ?",
            set_cmd="SOUR:FREQ {:.2f}",
            get_parser=float,
            vals=vals.Numbers(1e6, max_frequency)
        )
        self.add_parameter(
            name="phase",
            label="Phase",
            unit="deg",
            get_cmd="SOUR:PHAS?",
            set_cmd="SOUR:PHAS {:.2f}",
            get_parser=float,
            vals=vals.Numbers(0, 360)
        )
        self.add_parameter(
            name="power",
            label="Power",
            unit="dBm",
            get_cmd="SOUR:POW?",
            set_cmd="SOUR:POW {:.2f}",
            get_parser=float,
            vals=vals.Numbers(-120, 25)
        )
        self.add_parameter(
            name='maximum_power',
            label='Maximum power',
            unit='dBm',
            get_cmd=lambda: self.power.vals._max_value,
            set_cmd=lambda power: setattr(self.power.vals, '_max_value', power),
            initial_value=self.power.vals._max_value,
            # VISA commands do not seem to influence max power
            # get_cmd='SOURce:POWer:LIMit?',
            # set_cmd='SOURce:POWer:LIMit:AMPLitude {:.2f}',
            get_parser=float,
            vals=vals.Numbers(-120, 25),
            docstring='Maximum power limit set in the instrument'
        )

        self.add_parameter(
            "status",
            get_cmd=":OUTP:STAT?",
            set_cmd=":OUTP:STAT {}",
            val_mapping={'on': "1", 'off': "0"}
        )
        self.add_parameter(
            "pulse_modulation_state",
            get_cmd=":SOUR:PULM:STAT?",
            set_cmd=":SOUR:PULM:STAT {}",
            val_mapping={'on': 1, 'off': 0}
        )
        self.add_parameter(
            "pulse_modulation_source",
            get_cmd="SOUR:PULM:SOUR?",
            set_cmd="SOUR:PULM:SOUR {}",
            vals=EnumVisa('INTernal', 'EXTernal'),
        )

        # IQ modulation
        self.add_parameter(
            "IQ_modulation",
            get_cmd=":IQ:STAT?",
            set_cmd=":IQ:STAT {}",
            val_mapping={'on': 1, 'off': 0},
            docstring='Switches the I/Q modulation on and off.'
        )
        self.add_parameter(
            "IQ_impairment",
            get_cmd=":IQ:IMPairment:STATe?",
            set_cmd=":IQ:IMPairment:STATe {}",
            val_mapping={'on': 1, 'off': 0},
            docstring='Activates/ deactivates the three impairment or correction '
                      'values leakage, quadrature and IQratio for the baseband '
                      'signal prior to input into the I/Q modulator.'
        )
        self.add_parameter(
            "I_leakage",
            get_cmd=":IQ:IMPairment:LEAKage:I?",
            set_cmd=":IQ:IMPairment:LEAKage:I {:.2f}",
            get_parser=float,
            vals=vals.Numbers(-5, 5),
            docstring='Sets the carrier leakage amplitude for the I-signal component.'
        )
        self.add_parameter(
            "Q_leakage",
            get_cmd=":IQ:IMPairment:LEAKage:Q?",
            set_cmd=":IQ:IMPairment:LEAKage:Q {:.2f}",
            get_parser=float,
            vals=vals.Numbers(-5, 5),
            docstring='Sets the carrier leakage amplitude for the Q-signal component.'
        )
        self.add_parameter(
            "Q_offset",
            get_cmd=":IQ:IMPairment:QUADrature:ANGLe?",
            set_cmd=":IQ:IMPairment:QUADrature:ANGLe {:.2f}",
            get_parser=float,
            vals=vals.Numbers(-8, 8),
            docstring='Sets the quadrature offset for the digital I/Q signal.'
        )
        self.add_parameter(
            "IQ_ratio",
            get_cmd=":IQ:IMPairment:IQRatio:MAGNitude?",
            set_cmd=":IQ:IMPairment:IQRatio:MAGNitude {:.3f}",
            get_parser=float,
            vals=vals.Numbers(-1, 1),
            docstring='Sets the ratio of I modulation to Q modulation '
                      '(amplification “imbalance”). The input may be either in '
                      'dB or %. The resolution is 0.001 dB, an input in percent '
                      'is rounded to the closest valid value in dB. '
                      'A query returns the value in dB.'
        )
        self.add_parameter(
            "IQ_wideband",
            get_cmd=":IQ:WBSTate?",
            set_cmd=":IQ:WBSTate {}",
            val_mapping={'on': 1, 'off': 0},
            docstring='Selects optimized settings for wideband modulation signals.'
        )
        self.add_parameter(
            "IQ_crestfactor",
            get_cmd=":IQ:CREStfactor?",
            set_cmd=":IQ:CREStfactor {:.2f}",
            get_parser=float,
            vals=vals.Numbers(0, 80)
        )


        # Reference oscillator functions
        self.add_parameter(
            "reference_oscillator_source",
            label="Reference oscillator source",
            get_cmd="SOUR:ROSC:SOUR?",
            set_cmd="SOUR:ROSC:SOUR {}",
            vals=EnumVisa('INTernal', 'EXTernal'),
        )
        self.add_parameter(
            "reference_oscillator_output_frequency",
            label="Reference oscillator output frequency",
            get_cmd="SOUR:ROSC:OUTP:FREQ?",
            set_cmd="SOUR:ROSC:OUTP:FREQ {}",
            vals=vals.Enum("10MHz", "100MHz", "1000MHz"),
            docstring='Output frequency when used as a reference'
        )
        self.add_parameter(
            "reference_oscillator_external_frequency",
            label="Reference oscillator external frequency",
            get_cmd="SOUR:ROSC:EXT:FREQ?",
            set_cmd="SOUR:ROSC:EXT:FREQ {}",
            vals=vals.Enum("10MHz", "100MHz", "1000MHz"),
            docstring='Frequency of the external reference'
        )

        self.add_parameter(
            'lock_number',
            label='Lock number',
            set_cmd=None,
            initial_value=np.random.randint(10000, 99999999),
            vals=vals.Ints(10000, 99999999),
            docstring='Number used to lock instrument to this controller. '
                      'Should be unique, and a random number is chosen by default.'
                      'Instrument can be locked by .lock()'
        )

        self.add_parameter(
            name='get_errors',
            label='Get errors',
            get_cmd=':SYSTem:ERRor:ALL?',
            docstring='Get list of errors, removing them from the queue'
        )

        self.add_parameter(
            name='operation_mode',
            label='Operation mode',
            get_cmd=':SOUR:OPM?',
            set_cmd=':SOUR:OPM {}',
            vals=EnumVisa('NORMal', 'BBBYpass'),
            docstring='Operation mode, bbbypass is baseband-bypass, which directly '
                      'routes the I and Q port to the RF out.'
        )

        self.add_function("reset", call_cmd="*RST; *CLS")
        self.add_function("run_self_tests", call_cmd="*TST?")
        self.add_function("restart", call_cmd=":RESTART")

        self.connect_message()

        # Query current values for all parameters
        for param_name, param in self.parameters.items():
            param()


    def on(self):
        self.status('on')

    def off(self):
        self.status('off')

    def lock(self, lock_number=None):
        if lock_number is not None:
            self.lock_number(lock_number)

        result = self.ask(f":LOCK? {self.lock_number()}")
        if result != "1":
            raise RuntimeError('Instrument has already been locked to another '
                               'number, please first use .unlock()')

    def unlock(self, lock_number=None):
        if lock_number is None:
            lock_number = self.lock_number()

<<<<<<< HEAD
        self.write(f":UNLOCK {lock_number}")

    def add_parameter(
        self,
        name,
        parameter_class=Parameter,
        parent=None,
        vals=None,
        val_mapping=None,
        **kwargs,
    ):
        if isinstance(vals, EnumVisa) and val_mapping is None:
            val_mapping = vals.val_mapping

        return super().add_parameter(
            name,
            parameter_class=parameter_class,
            parent=parent,
            vals=vals,
            val_mapping=val_mapping,
            **kwargs
        )
=======
        self.write(f":UNLOCK {lock_number}")
>>>>>>> de33990d
<|MERGE_RESOLUTION|>--- conflicted
+++ resolved
@@ -252,29 +252,4 @@
         if lock_number is None:
             lock_number = self.lock_number()
 
-<<<<<<< HEAD
-        self.write(f":UNLOCK {lock_number}")
-
-    def add_parameter(
-        self,
-        name,
-        parameter_class=Parameter,
-        parent=None,
-        vals=None,
-        val_mapping=None,
-        **kwargs,
-    ):
-        if isinstance(vals, EnumVisa) and val_mapping is None:
-            val_mapping = vals.val_mapping
-
-        return super().add_parameter(
-            name,
-            parameter_class=parameter_class,
-            parent=parent,
-            vals=vals,
-            val_mapping=val_mapping,
-            **kwargs
-        )
-=======
-        self.write(f":UNLOCK {lock_number}")
->>>>>>> de33990d
+        self.write(f":UNLOCK {lock_number}")