--- conflicted
+++ resolved
@@ -612,11 +612,7 @@
         Args:
             sequence: list of 3-element instructions
             id: sequence id (1 by default)
-<<<<<<< HEAD
-            bineray: Whether to upload sequence as binary data (faster)
-=======
             binary: Whether to upload sequence as binary data (faster)
->>>>>>> 5122c190
         Returns:
             None
         """
