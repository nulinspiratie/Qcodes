import collections
import logging
import time
from functools import partial
from warnings import warn
from typing import Union, Iterable, Callable
import numbers

import numpy as np

from qcodes import Instrument, IPInstrument, InstrumentChannel
from qcodes.math.field_vector import FieldVector
from qcodes.utils.validators import Bool, Numbers, Ints, Anything

log = logging.getLogger(__name__)

CartesianFieldLimitFunction = \
    Callable[[numbers.Real, numbers.Real, numbers.Real], bool]


class AMI430Exception(Exception):
    pass


class AMI430Warning(UserWarning):
    pass


class AMI430SwitchHeater(InstrumentChannel):
    class _Decorators:
        @classmethod
        def check_enabled(cls, f):
            def check_enabled_decorator(self, *args, **kwargs):
                if not self.check_enabled():
                    raise AMI430Exception("Switch not enabled")
                return f(self, *args, **kwargs)
            return check_enabled_decorator

    def __init__(self, parent: 'AMI430') -> None:
        super().__init__(parent, "SwitchHeater")

        # Add state parameters
        self.add_parameter('enabled',
                           label='Switch Heater Enabled',
                           get_cmd=self.check_enabled,
                           set_cmd=lambda x: (self.enable() if x
                                              else self.disable()),
                           vals=Bool())
        self.add_parameter('state',
                           label='Switch Heater On',
                           get_cmd=self.check_state,
                           set_cmd=lambda x: (self.on() if x
                                              else self.off()),
                           vals=Bool())
        self.add_parameter('in_persistent_mode',
                           label='Persistent Mode',
                           get_cmd="PERS?",
                           val_mapping={True: 1, False: 0})

        # Configuration Parameters
        self.add_parameter('current',
                           label='Switch Heater Current',
                           unit='mA',
                           get_cmd='PS:CURR?',
                           get_parser=float,
                           set_cmd='CONF:PS:CURR {}',
                           vals=Numbers(0, 125))
        self.add_parameter('heat_time',
                           label='Heating Time',
                           unit='s',
                           get_cmd='PS:HTIME?',
                           get_parser=int,
                           set_cmd='CONF:PS:HTIME {}',
                           vals=Ints(5, 120))
        self.add_parameter('cool_time',
                           label='Cooling Time',
                           unit='s',
                           get_cmd='PS:CTIME?',
                           get_parser=int,
                           set_cmd='CONF:PS:CTIME {}',
                           vals=Ints(5, 3600))

    def disable(self):
        """Turn measurement off"""
        self.write('CONF:PS 0')
        self._enabled = False

    def enable(self):
        """Turn measurement on"""
        self.write('CONF:PS 1')
        self._enabled = True

    def check_enabled(self):
        return bool(self.ask('PS:INST?').strip())

    @_Decorators.check_enabled
    def on(self):
        self.write("PS 1")
        while self._parent.ramping_state() == "heating switch":
            self._parent._sleep(0.5)

    @_Decorators.check_enabled
    def off(self):
        self.write("PS 0")
        while self._parent.ramping_state() == "cooling switch":
            self._parent._sleep(0.5)

    @_Decorators.check_enabled
    def check_state(self):
        return bool(self.ask("PS?").strip())


class AMI430(IPInstrument):
    """
    Driver for the American Magnetics Model 430 magnet power supply programmer.

    This class controls a single magnet power supply. In order to use two or
    three magnets simultaniously to set field vectors, first instantiate the
    individual magnets using this class and then pass them as arguments to
    either the AMI430_2D or AMI430_3D virtual instrument classes.

    Args:
        name (str): a name for the instrument
        address (str): IP address of the power supply programmer
        current_ramp_limit: A current ramp limit, in units of A/s
    """
    _SHORT_UNITS = {'seconds': 's', 'minutes': 'min',
                    'tesla': 'T', 'kilogauss': 'kG'}
    _DEFAULT_CURRENT_RAMP_LIMIT = 0.06  # [A/s]

    def __init__(self, name, address=None, port=None,
                 reset=False, terminator='\r\n',
                 current_ramp_limit=None, has_current_rating=False,
                 **kwargs):

        super().__init__(name, address, port, terminator=terminator,
                         write_confirmation=False, **kwargs)
        self._parent_instrument = None
        self.has_current_rating = has_current_rating

        # Add reset function
        self.add_function('reset', call_cmd='*RST')
        if reset:
            self.reset()

        # Add parameters setting instrument units
        self.add_parameter("ramp_rate_units",
                           get_cmd='RAMP:RATE:UNITS?',
                           set_cmd=(lambda units:
                                    self._update_units(ramp_rate_units=units)),
                           val_mapping={'seconds': 0,
                                        'minutes': 1})
        self.add_parameter('field_units',
                           get_cmd='FIELD:UNITS?',
                           set_cmd=(lambda units:
                                    self._update_units(field_units=units)),
                           val_mapping={'kilogauss': 0,
                                        'tesla': 1})

        # Set programatic safety limits
        self.add_parameter('current_ramp_limit',
                           get_cmd=lambda: self._current_ramp_limit,
                           set_cmd=self._update_ramp_rate_limit,
                           unit="A/s")
        self.add_parameter('field_ramp_limit',
                           get_cmd=lambda: self.current_ramp_limit(),
                           set_cmd=lambda x: self.current_ramp_limit(x),
                           scale=1/float(self.ask("COIL?")),
                           unit="T/s")
        if current_ramp_limit is None:
            self._update_ramp_rate_limit(AMI430._DEFAULT_CURRENT_RAMP_LIMIT,
                                         update=False)
        else:
            self._update_ramp_rate_limit(current_ramp_limit, update=False)

        # Add solenoid parameters
        self.add_parameter('coil_constant',
                           get_cmd=self._update_coil_constant,
                           set_cmd=self._update_coil_constant,
                           vals=Numbers(0.001, 999.99999))

        # TODO: Not all AMI430s expose this setting. Currently, we
        # don't know why, but this most likely a firmware version issue,
        # so eventually the following condition will be smth like
        # if firmware_version > XX
        if has_current_rating:
            self.add_parameter('current_rating',
                               get_cmd="CURR:RATING?",
                               get_parser=float,
                               set_cmd="CONF:CURR:RATING {}",
                               unit="A",
                               vals=Numbers(0.001, 9999.9999))

            self.add_parameter('field_rating',
                               get_cmd=lambda: self.current_rating(),
                               set_cmd=lambda x: self.current_rating(x),
                               scale=1/float(self.ask("COIL?")))

        self.add_parameter('current_limit',
                           unit="A",
                           set_cmd="CONF:CURR:LIMIT {}",
                           get_cmd='CURR:LIMIT?',
                           get_parser=float,
                           vals=Numbers(0, 80))  # what are good numbers here?

        self.add_parameter('field_limit',
                           set_cmd=self.current_limit.set,
                           get_cmd=self.current_limit.get,
                           scale=1/float(self.ask("COIL?")))

        # Add current solenoid parameters
        # Note that field is validated in set_field
        self.add_parameter('field',
                           get_cmd='FIELD:MAG?',
                           get_parser=float,
                           set_cmd=self.set_field)
        self.add_parameter('ramp_rate',
                           get_cmd=self._get_ramp_rate,
                           set_cmd=self._set_ramp_rate)
        self.add_parameter('setpoint',
                           get_cmd='FIELD:TARG?',
                           get_parser=float)
        self.add_parameter('is_quenched',
                           get_cmd='QU?',
                           val_mapping={True: 1, False: 0})
        self.add_function('reset_quench', call_cmd='QU 0')
        self.add_function('set_quenched', call_cmd='QU 1')
        self.add_parameter('ramping_state',
                           get_cmd='STATE?',
                           get_parser=int,
                           val_mapping={
                               'ramping': 1,
                               'holding': 2,
                               'paused': 3,
                               'manual up': 4,
                               'manual down': 5,
                               'zeroing current': 6,
                               'quench detected': 7,
                               'at zero current': 8,
                               'heating switch': 9,
                               'cooling switch': 10,
                           })

        # Add persistent switch
        switch_heater = AMI430SwitchHeater(self)
        self.add_submodule("switch_heater", switch_heater)

        # Add interaction functions
        self.add_function('get_error', call_cmd='SYST:ERR?')
        self.add_function('ramp', call_cmd='RAMP')
        self.add_function('pause', call_cmd='PAUSE')
        self.add_function('zero', call_cmd='ZERO')

        # Correctly assign all units
        self._update_units()

        self.connect_message()

    def _sleep(self, t):
        """
        Sleep for a number of seconds t. If we are or using
        the PyVISA 'sim' backend, omit this
        """

        simmode = getattr(self, 'visabackend', False) == 'sim'

        if simmode:
            return
        else:
            time.sleep(t)

    def _can_start_ramping(self):
        """
        Check the current state of the magnet to see if we can start ramping
        """
        if self.is_quenched():
            logging.error(__name__ + ': Could not ramp because of quench')
            return False

        if self.switch_heater.in_persistent_mode():
            logging.error(__name__ + ': Could not ramp because persistent')
            return False

        state = self.ramping_state()
        if state == 'ramping':
            # If we don't have a persistent switch, or it's warm
            if not self.switch_heater.enabled():
                return True
            elif self.switch_heater.state():
                return True
        elif state in ['holding', 'paused', 'at zero current']:
            return True

        logging.error(__name__ + ': Could not ramp, state: {}'.format(state))
        return False

    def set_field(self, value, *, block=True, perform_safety_check=True):
        """
        Ramp to a certain field

        Args:
            block (bool): Whether to wait unit the field has finished setting
            perform_safety_check (bool): Whether to set the field via a parent
                driver (if present), which might perform additional safety
                checks.
        """
        # Check we aren't violating field limits
        field_lim = float(self.ask("COIL?"))*self.current_limit()
        if np.abs(value) > field_lim:
            msg = 'Aborted _set_field; {} is higher than limit of {}'
            raise ValueError(msg.format(value, field_lim))

        # If part of a parent driver, set the value using that driver
        if self._parent_instrument is not None and perform_safety_check:
            self._parent_instrument._request_field_change(self, value)
            return

        # Check we can ramp
        if not self._can_start_ramping():
            raise AMI430Exception("Cannot ramp in current state")

        # Then, do the actual ramp
        self.pause()
        # Set the ramp target
        self.write('CONF:FIELD:TARG {}'.format(value))

        # If we have a persistent switch, make sure it is resistive
        if self.switch_heater.enabled():
            if not self.switch_heater.state():
                raise AMI430Exception("Switch heater is not on")
        self.ramp()

        # Check if we want to block
        if not block:
            return

        # Otherwise, wait until no longer ramping
        self.log.debug(f'Starting blocking ramp of {self.name} to {value}')
        while self.ramping_state() == 'ramping':
            self._sleep(0.3)
        self._sleep(2.0)
        state = self.ramping_state()
        self.log.debug(f'Finished blocking ramp')
        # If we are now holding, it was successful
        if state != 'holding':
            msg = '_set_field({}) failed with state: {}'
            raise AMI430Exception(msg.format(value, state))

    def ramp_to(self, value, block=False):
        """ User accessible method to ramp to field """
        # This function duplicates set_field, let's deprecate it...
        warn("This method is deprecated."
             " Use set_field with named parameter block=False instead.",
             DeprecationWarning)
        if self._parent_instrument is not None:
            if not block:
                msg = (": Initiating a blocking instead of non-blocking "
                       " function because this magnet belongs to a parent "
                       "driver")
                logging.warning(__name__ + msg)

            self._parent_instrument._request_field_change(self, value)
        else:
            self.set_field(value, block=False)

    def _get_ramp_rate(self):
        """ Return the ramp rate of the first segment in Tesla per second """
        results = self.ask('RAMP:RATE:FIELD:1?').split(',')
        return float(results[0])

    def _set_ramp_rate(self, rate):
        """ Set the ramp rate of the first segment in Tesla per second """
        if rate > self.field_ramp_limit():
            raise ValueError(f"{rate} {self.ramp_rate.unit} "
                             f"is above the ramp rate limit of "
                             f"{self.field_ramp_limit()} "
                             f"{self.field_ramp_limit()}")
        self.write('CONF:RAMP:RATE:SEG 1')
        self.write('CONF:RAMP:RATE:FIELD 1,{},0'.format(rate))

    def _connect(self):
        """
        Append the IPInstrument connect to flush the welcome message of the AMI
        430 programmer
        :return: None
        """
        super()._connect()
        self.flush_connection()

    def _update_ramp_rate_limit(self, new_current_rate_limit, update=True):
        """
        Update the maximum current ramp rate
        The value passed here is scaled by the units set in
        self.ramp_rate_units
        """
        # Warn if we are going above the default
        warn_level = AMI430._DEFAULT_CURRENT_RAMP_LIMIT
        if new_current_rate_limit > AMI430._DEFAULT_CURRENT_RAMP_LIMIT:
            warning_message = ("Increasing maximum ramp rate: we have a "
                               "default current ramp rate limit of "
                               "{} {}".format(warn_level,
                                              self.current_ramp_limit.unit) +
                               ". We do not want to ramp faster than a set "
                               "maximum so as to avoid quenching "
                               "the magnet. A value of "
                               "{} {}".format(warn_level,
                                              self.current_ramp_limit.unit) +
                               " seems like a safe, conservative value for"
                               " any magnet. Change this value at your own "
                               "responsibility after consulting the specs of "
                               "your particular magnet")
            warn(warning_message, category=AMI430Warning)

        # Update ramp limit
        self._current_ramp_limit = new_current_rate_limit
        # And update instrument limits
        if update:
            field_ramp_limit = self.field_ramp_limit()
            if self.ramp_rate() > field_ramp_limit:
                self.ramp_rate(field_ramp_limit)

    def _update_coil_constant(self, new_coil_constant=None):
        """
        Update the coil constant and relevant scaling factors.
        If new_coil_constant is none, query the coil constant from the
        instrument
        """
        # Query coil constant from instrument
        if new_coil_constant is None:
            new_coil_constant = float(self.ask("COIL?"))
        else:
            self.write("CONF:COIL {}".format(new_coil_constant))

        # Update scaling factors
        self.field_ramp_limit.scale = 1/new_coil_constant
        self.field_limit.scale = 1/new_coil_constant
        if self.has_current_rating:
            self.field_rating.scale = 1/new_coil_constant

        # Return new coil constant
        return new_coil_constant

    def _update_units(self, ramp_rate_units=None, field_units=None):
        # Get or set units on device
        if ramp_rate_units is None:
            ramp_rate_units = self.ramp_rate_units()
        else:
            self.write("CONF:RAMP:RATE:UNITS {}".format(ramp_rate_units))
            ramp_rate_units = self.ramp_rate_units.val_mapping[ramp_rate_units]
        if field_units is None:
            field_units = self.field_units()
        else:
            self.write("CONF:FIELD:UNITS {}".format(field_units))
            field_units = self.field_units.val_mapping[field_units]

        # Map to shortened unit names
        ramp_rate_units = AMI430._SHORT_UNITS[ramp_rate_units]
        field_units = AMI430._SHORT_UNITS[field_units]

        # And update all units
        self.coil_constant.unit = "{}/A".format(field_units)
        self.field_limit.unit = f"{field_units}"
        self.field.unit = "{}".format(field_units)
        self.setpoint.unit = "{}".format(field_units)
        self.ramp_rate.unit = "{}/{}".format(field_units, ramp_rate_units)
        self.current_ramp_limit.unit = "A/{}".format(ramp_rate_units)
        self.field_ramp_limit.unit = f"{field_units}/{ramp_rate_units}"

        # And update scaling factors
        # Note: we don't update field_ramp_limit scale as it redirects
        #       to ramp_rate_limit we don't update ramp_rate units as
        #       the instrument stores changed units
        if ramp_rate_units == "min":
            self.current_ramp_limit.scale = 1/60
        else:
            self.current_ramp_limit.scale = 1
        self._update_coil_constant()


class AMI430_3D(Instrument):
    def __init__(self, name,
                 instrument_x, instrument_y, instrument_z,
                 field_limit: Union[numbers.Real,
                                    Iterable[CartesianFieldLimitFunction]],
                 **kwargs):
        super().__init__(name, **kwargs)

        if not isinstance(name, str):
            raise ValueError("Name should be a string")

        instruments = [instrument_x, instrument_y, instrument_z]

        if not all([isinstance(instrument, AMI430)
                    for instrument in instruments]):
            raise ValueError("Instruments need to be instances "
                             "of the class AMI430")

        self._instrument_x = instrument_x
        self._instrument_y = instrument_y
        self._instrument_z = instrument_z

<<<<<<< HEAD
        if repr(field_limit).isnumeric() or \
                isinstance(field_limit, collections.abc.Iterable):
=======
        self._field_limit: Union[float, Iterable[CartesianFieldLimitFunction]]
        if isinstance(field_limit, collections.abc.Iterable):
>>>>>>> 44237c7b
            self._field_limit = field_limit
        elif isinstance(field_limit, numbers.Real):
            # Convertion to float makes related driver logic simpler
            self._field_limit = float(field_limit)
        else:
            raise ValueError("field limit should either be a number or "
                             "an iterable of callable field limit functions.")

        self._set_point = FieldVector(
            x=self._instrument_x.field(),
            y=self._instrument_y.field(),
            z=self._instrument_z.field()
        )

        # Get-only parameters that return a measured value
        self.add_parameter(
            'cartesian_measured',
            get_cmd=partial(self._get_measured, 'x', 'y', 'z'),
            unit='T'
        )

        self.add_parameter(
            'x_measured',
            get_cmd=partial(self._get_measured, 'x'),
            unit='T'
        )

        self.add_parameter(
            'y_measured',
            get_cmd=partial(self._get_measured, 'y'),
            unit='T'
        )

        self.add_parameter(
            'z_measured',
            get_cmd=partial(self._get_measured, 'z'),
            unit='T'
        )

        self.add_parameter(
            'spherical_measured',
            get_cmd=partial(
                self._get_measured,
                'r',
                'theta',
                'phi'
            ),
            unit='T'
        )

        self.add_parameter(
            'phi_measured',
            get_cmd=partial(self._get_measured, 'phi'),
            unit='deg'
        )

        self.add_parameter(
            'theta_measured',
            get_cmd=partial(self._get_measured, 'theta'),
            unit='deg'
        )

        self.add_parameter(
            'field_measured',
            get_cmd=partial(self._get_measured, 'r'),
            unit='T')

        self.add_parameter(
            'cylindrical_measured',
            get_cmd=partial(self._get_measured,
                            'rho',
                            'phi',
                            'z'),
            unit='T')

        self.add_parameter(
            'rho_measured',
            get_cmd=partial(self._get_measured, 'rho'),
            unit='T'
        )

        # Get and set parameters for the set points of the coordinates
        self.add_parameter(
            'cartesian',
            get_cmd=partial(self._get_setpoints, ('x', 'y', 'z')),
            set_cmd=partial(self._set_setpoints, ('x', 'y', 'z')),
            unit='T',
            vals=Anything()
        )

        self.add_parameter(
            'x',
            get_cmd=partial(self._get_setpoints, ('x',)),
            set_cmd=partial(self._set_setpoints, ('x',)),
            unit='T',
            vals=Numbers()
        )

        self.add_parameter(
            'y',
            get_cmd=partial(self._get_setpoints, ('y',)),
            set_cmd=partial(self._set_setpoints, ('y',)),
            unit='T',
            vals=Numbers()
        )

        self.add_parameter(
            'z',
            get_cmd=partial(self._get_setpoints, ('z',)),
            set_cmd=partial(self._set_setpoints, ('z',)),
            unit='T',
            vals=Numbers()
        )

        self.add_parameter(
            'spherical',
            get_cmd=partial(
                self._get_setpoints, ('r', 'theta', 'phi')
            ),
            set_cmd=partial(
                self._set_setpoints, ('r', 'theta', 'phi')
            ),
            unit='tuple?',
            vals=Anything()
        )

        self.add_parameter(
            'phi',
            get_cmd=partial(self._get_setpoints, ('phi',)),
            set_cmd=partial(self._set_setpoints, ('phi',)),
            unit='deg',
            vals=Numbers()
        )

        self.add_parameter(
            'theta',
            get_cmd=partial(self._get_setpoints, ('theta',)),
            set_cmd=partial(self._set_setpoints, ('theta',)),
            unit='deg',
            vals=Numbers()
        )

        self.add_parameter(
            'field',
            get_cmd=partial(self._get_setpoints, ('r',)),
            set_cmd=partial(self._set_setpoints, ('r',)),
            unit='T',
            vals=Numbers()
        )

        self.add_parameter(
            'cylindrical',
            get_cmd=partial(
                self._get_setpoints, ('rho', 'phi', 'z')
            ),
            set_cmd=partial(
                self._set_setpoints, ('rho', 'phi', 'z')
            ),
            unit='tuple?',
            vals=Anything()
        )

        self.add_parameter(
            'rho',
            get_cmd=partial(self._get_setpoints, ('rho',)),
            set_cmd=partial(self._set_setpoints, ('rho',)),
            unit='T',
            vals=Numbers()
        )

        self.add_parameter(
            'block_during_ramp',
            set_cmd=None,
            initial_value=True,
            unit='',
            vals=Bool()
        )

    def _verify_safe_setpoint(self, setpoint_values):
        if isinstance(self._field_limit, float):
            return np.linalg.norm(setpoint_values) < self._field_limit

        answer = any([limit_function(*setpoint_values) for
                      limit_function in self._field_limit])

        return answer

    def _adjust_child_instruments(self, values):
        """
        Set the fields of the x/y/z magnets. This function is called
        whenever the field is changed and performs several safety checks
        to make sure no limits are exceeded.

        Args:
            values (tuple): a tuple of cartesian coordinates (x, y, z).
        """
        self.log.debug("Checking whether fields can be set")

        # Check if exceeding the global field limit
        if not self._verify_safe_setpoint(values):
            raise ValueError("_set_fields aborted; field would exceed limit")

        # Check if the individual instruments are ready
        for name, value in zip(["x", "y", "z"], values):

            instrument = getattr(self, "_instrument_{}".format(name))
            if instrument.ramping_state() == "ramping":
                msg = '_set_fields aborted; magnet {} is already ramping'
                raise AMI430Exception(msg.format(instrument))

        # Now that we know we can proceed, call the individual instruments

        self.log.debug("Field values OK, proceeding")
        for operator in [np.less, np.greater]:
            # First ramp the coils that are decreasing in field strength.
            # This will ensure that we are always in a safe region as
            # far as the quenching of the magnets is concerned
            for name, value in zip(["x", "y", "z"], values):

                instrument = getattr(self, "_instrument_{}".format(name))
                current_actual = instrument.field()

                # If the new set point is practically equal to the
                # current one then do nothing
                if np.isclose(value, current_actual, rtol=0, atol=1e-8):
                    continue
                # evaluate if the new set point is smaller or larger
                # than the current value
                if not operator(abs(value), abs(current_actual)):
                    continue

                instrument.set_field(value, perform_safety_check=False,
                                     block=self.block_during_ramp.get())

    def _request_field_change(self, instrument, value):
        """
        This method is called by the child x/y/z magnets if they are set
        individually. It results in additional safety checks being
        performed by this 3D driver.
        """
        if instrument is self._instrument_x:
            self._set_x(value)
        elif instrument is self._instrument_y:
            self._set_y(value)
        elif instrument is self._instrument_z:
            self._set_z(value)
        else:
            msg = 'This magnet doesnt belong to its specified parent {}'
            raise NameError(msg.format(self))

    def _get_measured(self, *names):

        x = self._instrument_x.field()
        y = self._instrument_y.field()
        z = self._instrument_z.field()
        measured_values = FieldVector(x=x, y=y, z=z).get_components(*names)

        # Convert angles from radians to degrees
        d = dict(zip(names, measured_values))

        # Do not do "return list(d.values())", because then there is
        # no guaranty that the order in which the values are returned
        # is the same as the original intention
        return_value = [d[name] for name in names]

        if len(names) == 1:
            return_value = return_value[0]

        return return_value

    def _get_setpoints(self, names):

        measured_values = self._set_point.get_components(*names)

        # Convert angles from radians to degrees
        d = dict(zip(names, measured_values))
        return_value = [d[name] for name in names]
        # Do not do "return list(d.values())", because then there is
        # no guarantee that the order in which the values are returned
        # is the same as the original intention

        if len(names) == 1:
            return_value = return_value[0]

        return return_value

    def _set_setpoints(self, names, values):

        kwargs = dict(zip(names, np.atleast_1d(values)))

        set_point = FieldVector()
        set_point.copy(self._set_point)
        if len(kwargs) == 3:
            set_point.set_vector(**kwargs)
        else:
            set_point.set_component(**kwargs)

        self._adjust_child_instruments(
            set_point.get_components("x", "y", "z")
        )

        self._set_point = set_point<|MERGE_RESOLUTION|>--- conflicted
+++ resolved
@@ -499,13 +499,8 @@
         self._instrument_y = instrument_y
         self._instrument_z = instrument_z
 
-<<<<<<< HEAD
-        if repr(field_limit).isnumeric() or \
-                isinstance(field_limit, collections.abc.Iterable):
-=======
         self._field_limit: Union[float, Iterable[CartesianFieldLimitFunction]]
         if isinstance(field_limit, collections.abc.Iterable):
->>>>>>> 44237c7b
             self._field_limit = field_limit
         elif isinstance(field_limit, numbers.Real):
             # Convertion to float makes related driver logic simpler
