import numpy as np
from typing import List, Tuple, Union, Sequence, Dict, Any, Callable, Iterable
import threading
from time import sleep, perf_counter
import traceback
import logging

from qcodes.station import Station
from qcodes.data.data_set import new_data, DataSet
from qcodes.data.data_array import DataArray
from qcodes.instrument.sweep_values import SweepValues
from qcodes.instrument.parameter import Parameter, MultiParameter
from qcodes.instrument.parameter_node import ParameterNode
from qcodes.utils.helpers import (
    using_ipython,
    directly_executed_from_cell,
    get_last_input_cells,
    PerformanceTimer
)


RAW_VALUE_TYPES = (float, int, bool, np.ndarray, np.integer, np.floating, np.bool_, type(None))

class Measurement:
    """
    Args:
        name: Measurement name, also used as the dataset name
        force_cell_thread: Enforce that the measurement has been started from a
            separate thread if it has been directly executed from an IPython
            cell/prompt. This is because a measurement is usually run from a
            separate thread using the magic command `%%new_job`.
            An error is raised if this has not been satisfied.
            Note that if the measurement is started within a function, no error
            is raised.
        notify: Notify when measurement is complete.
            The function `Measurement.notify_function` must be set


    Notes:
        When the Measurement is started in a separate thread (using %%new_job),
        the Measurement is registered in the user namespace as 'msmt', and the
        dataset as 'data'

    """

    # Context manager
    running_measurement = None
    measurement_thread = None

    # Default names for measurement and dataset, used to set user namespace
    # variables if measurement is executed in a separate thread.
    _default_measurement_name = "msmt"
    _default_dataset_name = "data"
    final_actions = []
    except_actions = []
    max_arrays = 100

    # Notification function, called if notify=True.
    # Function should receive the following arguments:
    # Measurement object, exception_type, exception_message, traceback
    # The last three are only not None if an error has occured
    notify_function = None

    def __init__(self, name: str, force_cell_thread: bool = True, notify=False):
        self.name = name

        # Dataset is created during `with Measurement('name')`
        self.dataset = None

        # Total dimensionality of loop
        self.loop_shape: Union[Tuple[int], None] = None

        # Current loop indices
        self.loop_indices: Union[Tuple[int], None] = None

        # Index of current action
        self.action_indices: Union[Tuple[int], None] = None

        # contains data groups, such as ParameterNodes and nested measurements
        self._data_groups: Dict[Tuple[int], "Measurement"] = {}

        # Registry of actions: sweeps, measurements, and data groups
        self.actions: Dict[Tuple[int], Any] = {}
        self.action_names: Dict[Tuple[int], str] = {}

        self.is_context_manager: bool = False  # Whether used as context manager
        self.is_paused: bool = False  # Whether the Measurement is paused
        self.is_stopped: bool = False  # Whether the Measurement is stopped

        self.notify = notify

        self.force_cell_thread = force_cell_thread and using_ipython()

        # Each measurement can have its own final actions, to be executed
        # regardless of whether the measurement finished successfully or not
        # Note that there are also Measurement.final_actions, which are always
        # executed when the outermost measurement finishes
        self.final_actions = []
        self.except_actions = []
        self._masked_properties = []

        self.timings = PerformanceTimer()

    def log(self, message: str, level="info"):
        assert level in ["debug", "info", "warning", "error"]
        logger = logging.getLogger("msmt")
        log_function = getattr(logger, level)

        # Append measurement name
        if self.name is not None:
            message += f" - {self.name}"

        log_function(message)

    @property
    def data_groups(self) -> Dict[Tuple[int], "Measurement"]:
        if running_measurement() is not None:
            return running_measurement()._data_groups
        else:
            return self._data_groups

    @property
    def active_action(self):
        return self.actions.get(self.action_indices, None)

    @property
    def active_action_name(self):
        return self.action_names.get(self.action_indices, None)

    def __enter__(self):
        self.is_context_manager = True

        # Encapsulate everything in a try/except to ensure that the context
        # manager is properly exited.
        try:
            if Measurement.running_measurement is None:
                # Register current measurement as active primary measurement
                Measurement.running_measurement = self
                Measurement.measurement_thread = threading.current_thread()

                # Initialize dataset
                self.dataset = new_data(name=self.name)
                self.dataset.active = True

                self._initialize_metadata(self.dataset)
                with self.timings.record('save_metadata'):
                    self.dataset.save_metadata()

                # Initialize attributes
                self.loop_shape = ()
                self.loop_indices = ()
                self.action_indices = (0,)
                self.data_arrays = {}
                self.set_arrays = {}

                self.log('Measurement started')

            else:
                if threading.current_thread() is not Measurement.measurement_thread:
                    raise RuntimeError(
                        "Cannot run a measurement while another measurement "
                        "is already running in a different thread."
                    )

                # Primary measurement is already running. Add this measurement as
                # a data_group of the primary measurement
                msmt = Measurement.running_measurement
                msmt.data_groups[msmt.action_indices] = self
                msmt.action_indices += (0,)

                # Nested measurement attributes should mimic the primary measurement
                self.loop_shape = msmt.loop_shape
                self.loop_indices = msmt.loop_indices
                self.action_indices = msmt.action_indices
                self.data_arrays = msmt.data_arrays
                self.set_arrays = msmt.set_arrays

            # Perform measurement thread check, and set user namespace variables
            if self.force_cell_thread and Measurement.running_measurement is self:
                # Raise an error if force_cell_thread is True and the code is run
                # directly from an IPython cell/prompt but not from a separate thread
                is_main_thread = threading.current_thread() == threading.main_thread()
                if is_main_thread and directly_executed_from_cell():
                    raise RuntimeError(
                        "Measurement must be created in dedicated thread. "
                        "Otherwise specify force_thread=False"
                    )

                # Register the Measurement and data as variables in the user namespace
                # Usually as variable names are 'msmt' and 'data' respectively
                from IPython import get_ipython

                shell = get_ipython()
                shell.user_ns[self._default_measurement_name] = self
                shell.user_ns[self._default_dataset_name] = self.dataset


            return self
        except:
            # An error has occured, ensure running_measurement is cleared
            if Measurement.running_measurement is self:
                Measurement.running_measurement = None
            raise

<<<<<<< HEAD
    def __exit__(self, exc_type: Exception, exc_val, exc_tb):
        """Operation when exiting a loop

        Args:
            exc_type: Type of exception, None if no exception
            exc_val: Exception message, None if no exception
            exc_tb: Exception traceback object, None if no exception

        Returns:

        """
        msmt = Measurement.running_measurement
        if msmt is self:
            # Immediately unregister measurement as main measurement, in case
            # an error occurs during final actions.
            Measurement.running_measurement = None

        if exc_type is not None:
            self.log(f"Measurement error {exc_type.__name__}({exc_val})", level="error")

            self._apply_actions(self.except_actions, label="except", clear=True)

            if Measurement.running_measurement is self:
                self._apply_actions(
                    Measurement.except_actions, label="global except", clear=True
                )

        self._apply_actions(self.final_actions, label="final", clear=True)

        self.unmask_all()

        if Measurement.running_measurement is self:
            # Also perform global final actions
            # These are always performed when outermost measurement finishes
            self._apply_actions(Measurement.final_actions, label="global final")

            # Notify that measurement is complete
            if self.notify and self.notify_function is not None:
                try:
                    self.notify_function(exc_type, exc_val, exc_tb)
                except:
                    self.log("Could not notify", level="error")

            self.dataset.finalize()
            self.dataset.active = False

        else:
            Measurement.running_measurement.step_out(reduce_dimension=False)

        self.is_context_manager = False

    def _initialize_metadata(self, dataset: DataSet = None):
        if dataset is None:
            dataset = self.dataset

        dataset.add_metadata({"measurement_type": "Measurement"})

        # Add instrument information
        if Station.default is not None:
            dataset.add_metadata({"station": Station.default.snapshot()})

        if using_ipython():
            measurement_cell = get_last_input_cells(1)[0]

            measurement_code = measurement_cell
            # If the code is run from a measurement thread, there is some
            # initial code that should be stripped
            init_string = "get_ipython().run_cell_magic('new_job', '', "
            if measurement_code.startswith(init_string):
                measurement_code = measurement_code[len(init_string) + 1 : -4]

            dataset.add_metadata(
                {
                    "measurement_cell": measurement_cell,
                    "measurement_code": measurement_code,
                    "last_input_cells": get_last_input_cells(20),
                }
            )

    # Data array functions
    def _create_data_array(
        self,
        action_indices: Tuple[int],
        result,
        parameter: Parameter = None,
        is_setpoint: bool = False,
        name: str = None,
        label: str = None,
        unit: str = None,
    ):
        """Create a data array from a parameter and result.

        The data array shape is extracted from the result shape, and the current
        loop dimensions.

        The data array is added to the current data set.

        Args:
            parameter: Parameter for which to create a DataArray. Can also be a
                string, in which case it is the data_array name
            result: Result returned by the Parameter
            action_indices: Action indices for which to store parameter
            is_setpoint: Whether the Parameter is used for sweeping or measuring
            label: Data array label. If not provided, the parameter label is
                used. If the parameter is a name string, the label is extracted
                from the name.
            unit: Data array unit. If not provided, the parameter unit is used.

        Returns:
            Newly created data array

        """
        if parameter is None and name is None:
            raise SyntaxError(
                "When creating a data array, must provide either a parameter or a name"
            )

        if len(running_measurement().data_arrays) >= self.max_arrays:
            raise RuntimeError(
                f"Number of arrays in dataset exceeds "
                f"Measurement.max_arrays={self.max_arrays}. Perhaps you forgot"
                f"to encapsulate a loop with a Sweep()?"
            )

        array_kwargs = {
            "is_setpoint": is_setpoint,
            "action_indices": action_indices,
            "shape": self.loop_shape,
        }

        if is_setpoint or isinstance(result, (np.ndarray, list)):
            array_kwargs["shape"] += np.shape(result)

        # Use dummy index (1, ) if measurement is performed outside a Sweep
        if not array_kwargs["shape"]:
            array_kwargs["shape"] = (1,)

        if isinstance(parameter, Parameter):
            array_kwargs["parameter"] = parameter
            # Add a custom name
            if name is not None:
                array_kwargs["full_name"] = name
            if label is not None:
                array_kwargs["label"] = label
            if unit is not None:
                array_kwargs["unit"] = unit
        else:
            array_kwargs["name"] = name
            if label is None:
                label = name[0].capitalize() + name[1:].replace("_", " ")
            array_kwargs["label"] = label
            array_kwargs["unit"] = unit or ""

        # Add setpoint arrays
        if not is_setpoint:
            array_kwargs["set_arrays"] = self._add_set_arrays(
                action_indices, result, name=(name or parameter.name)
            )

        data_array = DataArray(**array_kwargs)

        data_array.array_id = data_array.full_name
        data_array.array_id += "_" + "_".join(str(k) for k in action_indices)

        data_array.init_data()

        self.dataset.add_array(data_array)
        with self.timings.record('save_metadata'):
            self.dataset.save_metadata()

        # Add array to set_arrays or to data_arrays of this Measurement
        if is_setpoint:
            self.set_arrays[action_indices] = data_array
        else:
            self.data_arrays[action_indices] = data_array

        return data_array

    def _add_set_arrays(
        self, action_indices: Tuple[int], result, name: str,
    ):
        set_arrays = []
        for k in range(1, len(action_indices)):
            sweep_indices = action_indices[:k]
            if sweep_indices in self.set_arrays:
                set_arrays.append(self.set_arrays[sweep_indices])
                # TODO handle grouped arrays (e.g. ParameterNode, nested Measurement)

        # Create new set array(s) if parameter result is an array or list
        if isinstance(result, (np.ndarray, list)):
            if isinstance(result, list):
                result = np.ndarray(result)

            # TODO handle if the parameter contains attribute setpoints

            for k, shape in enumerate(result.shape):
                arr = np.arange(shape)
                # Add singleton dimensions
                arr = np.broadcast_to(arr, result.shape[: k + 1])

                set_array = self._create_data_array(
                    action_indices=action_indices + (0,) * k,
                    result=arr,
                    name=f"{name}_set{k}",
                    is_setpoint=True,
                )
                set_arrays.append(set_array)

        # Add a dummy array in case the measurement was performed outside of
        # a Sweep. This is not needed if the result is an array
        if not set_arrays and not self.loop_indices:
            set_arrays = [
                self._create_data_array(
                    action_indices=running_measurement().action_indices,
                    result=result,
                    name="None",
                    is_setpoint=True,
                )
            ]
            set_arrays[0][0] = 1

        return tuple(set_arrays)

    # def _add_data_group(self, data_group):

    def get_arrays(self, action_indices: Sequence[int] = None) -> List[DataArray]:
        """Get all arrays belonging to the current action indices
        If the action indices corresponds to a group of arrays (e.g. a nested
        measurement or ParameterNode), all the arrays in the group are returned

        Args:
            action_indices: Action indices of arrays.
                If not provided, the current action_indices are chosen

        Returns:
            List of data arrays matching the action indices
        """
        if action_indices is None:
            action_indices = self.action_indices

        if not isinstance(action_indices, Sequence):
            raise SyntaxError("parent_action_indices must be a tuple")

        num_indices = len(action_indices)
        return [
            arr
            for action_indices, arr in self.data_arrays.items()
            if action_indices[:num_indices] == action_indices
        ]

    def _verify_action(self, action, name, add_if_new=True):
        """Verify an action corresponds to the current action indices.

        This is only relevant if an action has previously been performed at
        these action indices
        """
        if self.action_indices not in self.actions:
            if add_if_new:
                # Add current action to action registry
                self.actions[self.action_indices] = action
                self.action_names[self.action_indices] = name
        elif name != self.action_names[self.action_indices]:
            raise RuntimeError(
                f"Wrong measurement at action_indices {self.action_indices}. "
                f"Expected: {self.action_names[self.action_indices]}. Received: {name}"
            )

    def _add_measurement_result(
        self,
        action_indices,
        result,
        parameter=None,
        store: bool = True,
        name: str = None,
        label: str = None,
        unit: str = None,
    ):
        if parameter is None and name is None:
            raise SyntaxError(
                "When adding a measurement result, must provide either a "
                "parameter or name"
            )

        # Get parameter data array, creating a new one if necessary
        if action_indices not in self.data_arrays:
            # Create array based on first result type and shape
            self._create_data_array(
                action_indices,
                result,
                parameter=parameter,
                name=name,
                label=label,
                unit=unit,
            )

        # Select existing array
        data_array = self.data_arrays[action_indices]

        # Ensure an existing data array has the correct name
        # parameter can also be a string, in which case we don't use parameter.name
        if name is None:
            name = parameter.name

        # TODO is this the right place for this check?
        if not data_array.name == name:
            raise SyntaxError(
                f"Existing DataArray '{data_array.name}' differs from result {name}"
            )

        data_to_store = {data_array.array_id: result}

        # If result is an array, update set_array elements
        if isinstance(result, list):  # Convert result list to array
            result = np.ndarray(result)
        if isinstance(result, np.ndarray):
            ndim = len(self.loop_indices)
            if len(data_array.set_arrays) != ndim + result.ndim:
                raise RuntimeError(
                    f"Wrong number of set arrays for {data_array.name}. "
                    f"Expected {ndim + result.ndim} instead of "
                    f"{len(data_array.set_arrays)}."
                )

            for k, set_array in enumerate(data_array.set_arrays[ndim:]):
                # Successive set arrays must increase dimensionality by unity
                arr = np.arange(result.shape[k])
                # Add singleton dimensions
                arr = np.broadcast_to(arr, result.shape[: k + 1])
                data_to_store[set_array.array_id] = arr

        # Use dummy index if there are no loop indices.
        # This happens if the measurement is performed outside a Sweep
        loop_indices = self.loop_indices
        if not loop_indices and not isinstance(result, (list, np.ndarray)):
            loop_indices = (0,)

        if store:
            self.dataset.store(loop_indices, data_to_store)

        return data_to_store

    def _apply_actions(self, actions: list, label="", clear=False):
        for action in actions:
            try:
                action()
            except Exception as e:
                self.log(
                    f"Could not execute {label} action {action} \n"
                    f"{traceback.format_exc()}",
                    level="error",
                )

        if clear:
            actions.clear()

    # Measurement-related functions
    def _measure_parameter(self, parameter, name=None, label=None, unit=None, **kwargs):
        name = name or parameter.name

        # Ensure measuring parameter matches the current action_indices
        self._verify_action(action=parameter, name=name, add_if_new=True)

        # Get parameter result
        result = parameter(**kwargs)

        self._add_measurement_result(
            self.action_indices,
            result,
            parameter=parameter,
            name=name,
            label=label,
            unit=unit,
        )

        return result

    def _measure_multi_parameter(self, multi_parameter, name=None, **kwargs):
        name = name or multi_parameter.name

        # Ensure measuring multi_parameter matches the current action_indices
        self._verify_action(action=multi_parameter, name=name, add_if_new=True)

        with self.timings.record(['measurement', self.action_indices, 'get']):
            results_list = multi_parameter(**kwargs)

        results = dict(zip(multi_parameter.names, results_list))

        if name is None:
            name = multi_parameter.name

        # TODO also incorporate setpoints
        with Measurement(name) as msmt:
            for k, (key, val) in enumerate(results.items()):
                msmt.measure(
                    val,
                    name=key,
                    label=multi_parameter.labels[k],
                    unit=multi_parameter.units[k],
                )

        return results

    def _measure_callable(self, callable, name=None, **kwargs):
        # Determine name
        if name is None:
            if hasattr(callable, "__self__") and isinstance(
                callable.__self__, ParameterNode
            ):
                name = callable.__self__.name
            elif hasattr(callable, "__name__"):
                name = callable.__name__
            else:
                action_indices_str = "_".join(str(idx) for idx in self.action_indices)
                name = f"data_group_{action_indices_str}"

        # Ensure measuring callable matches the current action_indices
        self._verify_action(action=callable, name=name, add_if_new=True)

        # Record action_indices before the callable is called
        action_indices = self.action_indices

        results = callable(**kwargs)

        # Check if the callable already performed a nested measurement
        # In this case, the nested measurement is stored as a data_group, and
        # has loop indices corresponding to the current ones.
        msmt = Measurement.running_measurement
        data_group = msmt.data_groups.get(action_indices)
        if getattr(data_group, "loop_indices", None) != self.loop_indices:
            # No nested measurement has been performed in the callable.
            # Add results, which should be dict, by creating a nested measurement
            if not isinstance(results, dict):
                raise SyntaxError(f"{name} results must be a dict, not {results}")

            with Measurement(name) as msmt:
                for key, val in results.items():
                    msmt.measure(val, name=key)

        return results

    def _measure_dict(self, value: dict, name: str):
        if not isinstance(value, dict):
            raise SyntaxError(f"{name} must be a dict, not {value}")

        if not isinstance(name, str) or name == "":
            raise SyntaxError(f"Dict result {name} must have a valid name: {value}")

        # Ensure measuring callable matches the current action_indices
        self._verify_action(action=None, name=name, add_if_new=True)

        with Measurement(name) as msmt:
            for key, val in value.items():
                msmt.measure(val, name=key)

        return value

    def _measure_value(self, value, name, label=None, unit=None):
        if name is None:
            raise RuntimeError("Must provide a name when measuring a value")

        # Ensure measuring callable matches the current action_indices
        self._verify_action(action=None, name=name, add_if_new=True)

        if isinstance(value, np.integer):
            value = int(value)
        elif isinstance(value, np.floating):
            value = float(value)
        elif isinstance(value, np.bool_):
            value = bool(value)

        result = value
        self._add_measurement_result(
            action_indices=self.action_indices,
            result=result,
            name=name,
            label=label,
            unit=unit,
        )
        return result

    def measure(
        self,
        measurable: Union[
            Parameter, Callable, dict, float, int, bool, np.ndarray, type(None)
        ],
        name=None,
        *,  # Everything after here must be a kwarg
        label=None,
        unit=None,
        **kwargs,
    ):
        """Perform a single measurement of a Parameter, function, etc.


        Args:
            measurable: Item to measure. Can be one of the following:
                Parameter
                Callable function/method, which should either perform a nested
                    Measurement, or return a dict.
                    In the case of returning a dict, all the key/value pairs
                    are grouped together.
                float, int, bool, array
            name: Optional name for measured element or data group.
                If the measurable is a float, int, bool, or array, the name is
                mandatory.
                Otherwise, the default name is used.
            label: Optional label, is ignored if measurable is a Parameter or callable
            unit: Optional unit, is ignored if measurable is a Parameter or callable

        Returns:
            Return value of measurable
        """
        if not self.is_context_manager:
            raise RuntimeError(
                "Must use the Measurement as a context manager, "
                "i.e. 'with Measurement(name) as msmt:'"
            )
        elif self.is_stopped:
            raise SystemExit("Measurement.stop() has been called")
        elif threading.current_thread() is not Measurement.measurement_thread:
            raise RuntimeError(
                "Cannot measure while another measurement is already running "
                "in a different thread."
            )

        if self != Measurement.running_measurement:
            # Since this Measurement is not the running measurement, it is a
            # DataGroup in the running measurement. Delegate measurement to the
            # running measurement
            return Measurement.running_measurement.measure(measurable, name=name)

        # Code from hereon is only reached by the primary measurement,
        # i.e. the running_measurement

        # Wait as long as the measurement is paused
        while self.is_paused:
            sleep(0.1)

        t0 = perf_counter()
        initial_action_indices = self.action_indices

        # TODO Incorporate kwargs name, label, and unit, into each of these
        if isinstance(measurable, Parameter):
            result = self._measure_parameter(
                measurable, name=name, label=label, unit=unit, **kwargs
            )
            self.skip()  # Increment last action index by 1
        elif isinstance(measurable, MultiParameter):
            result = self._measure_multi_parameter(measurable, name=name, **kwargs)
        elif callable(measurable):
            result = self._measure_callable(measurable, name=name, **kwargs)
        elif isinstance(measurable, dict):
            result = self._measure_dict(measurable, name=name)
        elif isinstance(measurable, RAW_VALUE_TYPES):
            result = self._measure_value(measurable, name=name, label=label, unit=unit)
            self.skip()  # Increment last action index by 1
        else:
            raise RuntimeError(
                f"Cannot measure {measurable} as it cannot be called, and it "
                f"is not a dict, int, float, bool, or numpy array."
            )

        self.timings.record(
            ['measurement', initial_action_indices, 'total'],
            perf_counter() - t0
        )

        return result

    # Methods related to masking of parameters/attributes/keys
    def _mask_attr(self, obj: object, attr: str, value):
        """Temporarily override an object attribute during the measurement.

        The value will be reset at the end of the measurement
        This can also be a nested measurement.

        Args:
            obj: Object whose value should be masked
            attr: Attribute to be masked
            val: Masked value

        Returns:
            original value
        """
        original_value = getattr(obj, attr)
        setattr(obj, attr, value)

        self._masked_properties.append(
            {
                "type": "attr",
                "obj": obj,
                "attr": attr,
                "original_value": original_value,
                "value": value,
            }
        )

        return original_value

    def _mask_parameter(self, param, value):
        """Temporarily override a parameter value during the measurement.

        The value will be reset at the end of the measurement.
        This can also be a nested measurement.

        Args:
            param: Parameter whose value should be masked
            val: Masked value

        Returns:
            original value
        """
        original_value = param()
        param(value)

        self._masked_properties.append(
            {
                "type": "parameter",
                "obj": param,
                "original_value": original_value,
                "value": value,
            }
        )

        return original_value

    def _mask_key(self, obj: dict, key: str, value):
        """Temporarily override a dictionary key during the measurement.

        The value will be reset at the end of the measurement
        This can also be a nested measurement.

        Args:
            obj: dictionary whose value should be masked
            key: key to be masked
            val: Masked value

        Returns:
            original value
        """
        original_value = obj[key]
        obj[key] = value

        self._masked_properties.append(
            {
                "type": "key",
                "obj": obj,
                "key": key,
                "original_value": original_value,
                "value": value,
            }
        )

        return original_value

    def mask(self, obj: object, val=None, **kwargs):
        if isinstance(obj, ParameterNode):
            assert val is None
            # kwargs can be either parameters or attrs
            return [
                self._mask_parameter(obj.parameters[key], val)
                if key in obj.parameters
                else self._mask_attr(obj, key, val)
                for key, val in kwargs.items()
            ]
        if isinstance(obj, Parameter) and not kwargs:
            # if kwargs are passed, they are to be treated as attrs
            return self._mask_parameter(obj, val)
        elif isinstance(obj, dict):
            if not kwargs:
                raise SyntaxError("Must pass kwargs when masking a dict")
            return [self._mask_key(obj, key, val) for key, val in kwargs.items()]
        else:
            if not kwargs:
                raise SyntaxError("Must pass kwargs when masking")
            return [self._mask_attr(obj, key, val) for key, val in kwargs.items()]

    def unmask(
        self,
        obj,
        attr=None,
        key=None,
        type=None,
        value=None,
        raise_exception=True,
        **kwargs  # Add kwargs because original_value may be None
    ):
        if 'original_value' not in kwargs:
            # No masked property passed. We collect all the masked properties
            # that satisfy these requirements and unmask each of them.
            unmask_properties = []
            remaining_masked_properties = []
            for masked_property in self._masked_properties:
                if masked_property["obj"] != obj:
                    remaining_masked_properties.append(masked_property)
                elif attr is not None and masked_property.get("attr") != attr:
                    remaining_masked_properties.append(masked_property)
                elif key is not None and masked_property.get("key") != key:
                    remaining_masked_properties.append(masked_property)
                else:
                    unmask_properties.append(masked_property)

            for unmask_property in reversed(unmask_properties):
                self.unmask(**unmask_property)

            self._masked_properties = remaining_masked_properties
        else:
            # A masked property has been passed, which we unmask here
            try:
                original_value = kwargs['original_value']
                if type == "key":
                    obj[key] = original_value
                elif type == "attr":
                    setattr(obj, attr, original_value)
                elif type == "parameter":
                    obj(original_value)
                else:
                    raise SyntaxError(f"Unmask type {type} not understood")
            except Exception as e:
                self.log(
                    f"Could not unmask {obj} {type} from masked value {value} "
                    f"to original value {original_value}\n"
                    f"{traceback.format_exc()}",
                    level="error",
                )

                if raise_exception:
                    raise e

    def unmask_all(self):
        masked_properties = reversed(self._masked_properties)
        for masked_property in masked_properties:
            self.unmask(**masked_property, raise_exception=False)
        self._masked_properties.clear()

    # Functions relating to measurement flow
    def pause(self):
        """Pause measurement at start of next parameter sweep/measurement"""
        self.is_paused = True

    def resume(self):
        """Resume measurement after being paused"""
        self.is_paused = False

    def stop(self):
        self.is_stopped = True
        # Unpause loop
        self.resume()

    def skip(self, N=1):
        action_indices = list(self.action_indices)
        action_indices[-1] += N
        self.action_indices = tuple(action_indices)
        return self.action_indices

    def revert(self, N=1):
        action_indices = list(self.action_indices)
        action_indices[-1] -= N
        self.action_indices = tuple(action_indices)
        return self.action_indices

    def step_out(self, reduce_dimension=True):
        if Measurement.running_measurement is not self:
            Measurement.running_measurement.step_out(reduce_dimension=reduce_dimension)
        else:
            if reduce_dimension:
                self.loop_shape = self.loop_shape[:-1]
                self.loop_indices = self.loop_indices[:-1]

            # Remove last action index and increment one before that by one
            action_indices = list(self.action_indices[:-1])
            action_indices[-1] += 1
            self.action_indices = tuple(action_indices)


def running_measurement() -> Measurement:
    return Measurement.running_measurement


class Sweep:
    def __init__(self, sequence, name=None, unit=None):
        if running_measurement() is None:
            raise RuntimeError("Cannot create a sweep outside a Measurement")

        if not isinstance(sequence, Iterable):
            raise SyntaxError("Sweep sequence must be iterable")

        # Properties for the data array
        self.name = name
        self.unit = unit

        self.sequence = sequence
        self.dimension = len(running_measurement().loop_shape)
        self.loop_index = None
        self.iterator = None

        msmt = running_measurement()
        if msmt.action_indices in msmt.set_arrays:
            self.set_array = msmt.set_arrays[msmt.action_indices]
        else:
            self.set_array = self.create_set_array()

    def __iter__(self):
        if threading.current_thread() is not Measurement.measurement_thread:
            raise RuntimeError(
                "Cannot create a Sweep while another measurement "
                "is already running in a different thread."
            )

        running_measurement().loop_shape += (len(self.sequence),)
        running_measurement().loop_indices += (0,)
        running_measurement().action_indices += (0,)

        # Create a set array if necessary

        self.loop_index = 0
        self.iterator = iter(self.sequence)

        return self

    def __next__(self):
        msmt = running_measurement()

        if not msmt.is_context_manager:
            raise RuntimeError(
                "Must use the Measurement as a context manager, "
                "i.e. 'with Measurement(name) as msmt:'"
            )
        elif msmt.is_stopped:
            raise SystemExit

        # Wait as long as the measurement is paused
        while msmt.is_paused:
            sleep(0.1)

        # Increment loop index of current dimension
        loop_indices = list(msmt.loop_indices)
        loop_indices[self.dimension] = self.loop_index
        msmt.loop_indices = tuple(loop_indices)

        try:  # Perform loop action
            sweep_value = next(self.iterator)
            # Remove last action index and increment one before that by one
            action_indices = list(msmt.action_indices)
            action_indices[-1] = 0
            msmt.action_indices = tuple(action_indices)
        except StopIteration:  # Reached end of iteration
            self.exit_sweep()

        if isinstance(self.sequence, SweepValues):
            self.sequence.set(sweep_value)

        self.set_array[msmt.loop_indices] = sweep_value

        self.loop_index += 1

        return sweep_value

    def exit_sweep(self):
        msmt = running_measurement()
        msmt.step_out(reduce_dimension=True)
        raise StopIteration

    def create_set_array(self):
        if isinstance(self.sequence, SweepValues):
            return running_measurement()._create_data_array(
                action_indices=running_measurement().action_indices,
                result=self.sequence,
                parameter=self.sequence.parameter,
                is_setpoint=True,
            )
        else:
            return running_measurement()._create_data_array(
                action_indices=running_measurement().action_indices,
                result=self.sequence,
                name=self.name or "iterator",
                unit=self.unit,
                is_setpoint=True,
            )<|MERGE_RESOLUTION|>--- conflicted
+++ resolved
@@ -202,7 +202,6 @@
                 Measurement.running_measurement = None
             raise
 
-<<<<<<< HEAD
     def __exit__(self, exc_type: Exception, exc_val, exc_tb):
         """Operation when exiting a loop
 
