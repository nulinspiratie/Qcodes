--- conflicted
+++ resolved
@@ -220,20 +220,7 @@
             function, name=thread_name, active=thread_name == threading.default_job_name
         )
 
-<<<<<<< HEAD
-    @needs_local_scope
-    @line_magic
-    def tb(self, line, local_ns):
-        """View the traceback of the last measurement
-
-        This magic function is especially useful when the measurement is started
-        from a separate thread (via %%new_job).
-        """
-        msmt = local_ns['msmt']
-        msmt.measurement_thread.traceback()
-=======
         logging.getLogger('new_job').warning(f"Job {thread_name} finished")
->>>>>>> 6f4eef74
 
 
 def register_magic_class(cls=QCoDeSMagic, magic_commands=True):
