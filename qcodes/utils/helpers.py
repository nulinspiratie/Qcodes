--- conflicted
+++ resolved
@@ -448,7 +448,6 @@
     logging.warning('`units` is deprecated for the `' + class_name +
                     '` class, use `unit` instead. ' + repr(instance))
 
-<<<<<<< HEAD
 
 def get_last_input_cells(cells=3):
     """
@@ -467,7 +466,8 @@
         except ValueError:
             logging.warning('No input cells found in first 50 frames')
             break
-=======
+
+
 def foreground_qt_window(window):
     """
     Try as hard as possible to bring a qt window to the front. This
@@ -499,5 +499,4 @@
         pass
     window.show()
     window.raise_()
-    window.activateWindow()
->>>>>>> acb3b6eb
+    window.activateWindow()