--- conflicted
+++ resolved
@@ -34,10 +34,7 @@
                 'im': float(obj.imag)
             }
         elif hasattr(obj, '_JSONEncoder'):
-<<<<<<< HEAD
-=======
             # Use object's custom JSON encoder
->>>>>>> 67eac94e
             return obj._JSONEncoder()
         else:
             try:
