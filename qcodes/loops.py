--- conflicted
+++ resolved
@@ -84,28 +84,19 @@
 
 
 def pause():
-<<<<<<< HEAD
-=======
     """Pause active measurement"""
->>>>>>> 6f4eef74
     if active_measurement() is not None:
         active_measurement().pause()
 
 
 def resume():
-<<<<<<< HEAD
-=======
     """Resume active measurement"""
->>>>>>> 6f4eef74
     if active_measurement() is not None:
         active_measurement().resume()
 
 
 def stop():
-<<<<<<< HEAD
-=======
     """Stop active measurement"""
->>>>>>> 6f4eef74
     if active_measurement() is not None:
         active_measurement().stop()
 
