--- conflicted
+++ resolved
@@ -350,11 +350,8 @@
     it collects, and it creates a *DataSet* holding these *DataArray*\s
     """
 
-<<<<<<< HEAD
-=======
     # Currently active loop, is set when calling loop.run(set_active=True)
     # is reset to None when active measurement is finished
->>>>>>> 49b5c8b4
     active_loop = None
 
     def __init__(self, sweep_values, delay, *actions, then_actions=(),
@@ -685,14 +682,8 @@
         """
         return self.run(quiet=True, location=False, **kwargs)
 
-<<<<<<< HEAD
     def run(self, thread=False, use_threads=False, quiet=False, station=None,
-            progress_interval=False, set_active=True, *args,
-            **kwargs):
-=======
-    def run(self, use_threads=False, quiet=False, station=None,
             progress_interval=False, set_active=True, *args, **kwargs):
->>>>>>> 49b5c8b4
         """
         Execute this loop.
 
