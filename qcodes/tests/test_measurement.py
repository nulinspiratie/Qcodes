from time import sleep
import numpy as np
from unittest import TestCase
from functools import partial
import logging

from qcodes.config.config import DotDict
from qcodes import Loop, Parameter, load_data, ParameterNode, new_job, MultiParameter
from qcodes.measurement import Measurement, Sweep, running_measurement


def verify_msmt(msmt, verification_arrays=None, allow_nan=False):
    dataset = load_data(msmt.dataset.location)

    for action_indices, data_array in msmt.data_arrays.items():
        if not allow_nan and np.any(np.isnan(data_array)):
            raise ValueError(f"Found NaN values in data array {data_array.name}")

        if verification_arrays is not None:
            verification_array = verification_arrays[action_indices]
            np.testing.assert_array_almost_equal(data_array, verification_array)

        dataset_array = dataset.arrays[data_array.array_id]

        np.testing.assert_array_almost_equal(data_array, dataset_array)

        # Test set arrays
        if not len(data_array.set_arrays) == len(dataset_array.set_arrays):
            raise RuntimeError("Unequal amount of set arrays")

        for set_array, dataset_set_array in zip(
            data_array.set_arrays, dataset_array.set_arrays
        ):
            if not allow_nan and np.any(np.isnan(set_array)):
                raise ValueError(f"Found NaN values in set array {set_array.name}")

            np.testing.assert_array_almost_equal(
                set_array.ndarray, dataset_set_array.ndarray
            )

    return dataset


class TestOldLoop(TestCase):
    def setUp(self) -> None:
        self.p_sweep = Parameter("p_sweep", set_cmd=None)
        self.p_measure = Parameter("p_measure", set_cmd=None)
        self.p_sweep.connect(self.p_measure)

    def test_old_loop_1D(self):
        loop = Loop(self.p_sweep.sweep(0, 10, 1)).each(self.p_measure, self.p_measure)
        data = loop.run(name="old_loop_1D", thread=False)

        self.assertEqual(data.metadata.get("measurement_type"), "Loop")

        # Verify that the measurement dataset records the correct measurement type
        loaded_data = load_data(data.location)
        self.assertEqual(loaded_data.metadata.get("measurement_type"), "Loop")

    def test_old_loop_2D(self):
        self.p_sweep2 = Parameter("p_sweep2", set_cmd=None)

        loop = (
            Loop(self.p_sweep.sweep(0, 5, 1))
            .loop(self.p_sweep2.sweep(0, 5, 1))
            .each(self.p_measure, self.p_measure)
        )
        loop.run(name="old_loop_2D", thread=False)

    def test_old_loop_1D_2D(self):
        self.p_sweep2 = Parameter("p_sweep2", set_cmd=None)

        loop = Loop(self.p_sweep.sweep(0, 5, 1)).each(
            self.p_measure, Loop(self.p_sweep2.sweep(0, 5, 1)).each(self.p_measure)
        )
        loop.run(name="old_loop_1D_2D", thread=False)


class TestNewLoopBasics(TestCase):
    def setUp(self) -> None:
        self.p_sweep = Parameter("p_sweep", set_cmd=None, initial_value=10)
        self.p_measure = Parameter("p_measure", set_cmd=None)
        self.p_sweep.connect(self.p_measure, scale=10)

    def test_empty_measurement(self):
        with Measurement("empty_measurement") as msmt:
            pass

    def test_new_loop_1D(self):
        arrs = {}

        with Measurement("new_loop_1D") as msmt:
            for k, val in enumerate(Sweep(self.p_sweep.sweep(0, 1, 0.1))):
                arr = arrs.setdefault(msmt.action_indices, np.zeros(msmt.loop_shape))
                arr[k] = msmt.measure(self.p_measure)

        verify_msmt(msmt, arrs)

        # Verify that the measurement dataset records the correct measurement type
        data = load_data(msmt.dataset.location)
        self.assertEqual(data.metadata.get("measurement_type"), "Measurement")

    def test_new_loop_1D_double(self):
        arrs = {}

        with Measurement("new_loop_1D_double") as msmt:
            for k, val in enumerate(Sweep(self.p_sweep.sweep(0, 1, 0.1))):
                arr = arrs.setdefault(msmt.action_indices, np.zeros(msmt.loop_shape))
                arr[k] = msmt.measure(self.p_measure)

                arr = arrs.setdefault(msmt.action_indices, np.zeros(msmt.loop_shape))
                arr[k] = msmt.measure(self.p_measure)

        self.assertListEqual([(0, 0), (0, 1)], list(msmt.data_arrays))

        verify_msmt(msmt, arrs)

    def test_new_loop_2D(self):
        arrs = {}
        self.p_sweep2 = Parameter("p_sweep2", set_cmd=None)

        with Measurement("new_loop_1D_double") as msmt:
            for k, val in enumerate(Sweep(self.p_sweep2.sweep(0, 1, 0.1))):
                for kk, val2 in enumerate(Sweep(self.p_sweep.sweep(0, 1, 0.1))):
                    self.assertEqual(msmt.loop_shape, (11, 11))
                    arr = arrs.setdefault(
                        msmt.action_indices, np.zeros(msmt.loop_shape)
                    )
                    arr[k, kk] = msmt.measure(self.p_measure)

        verify_msmt(msmt, arrs)

    def test_new_loop_dual_sweep(self):
        with Measurement("outer") as msmt:
            self.assertEqual(msmt.action_indices, (0,))
            for _ in Sweep(range(10), "sweep0"):
                self.assertEqual(msmt.action_indices, (0, 0))
                for _ in Sweep(range(10), "sweep1"):
                    self.assertEqual(msmt.action_indices, (0, 0, 0))
                    msmt.measure(np.random.rand(), "random_value1")
                self.assertEqual(msmt.action_indices, (0, 1))
                for _ in Sweep(range(10), "sweep2"):
                    self.assertEqual(msmt.action_indices, (0, 1, 0))
                    msmt.measure(np.random.rand(), "random_value2")

    def test_new_loop_break(self):
        arrs = {}
        self.p_sweep2 = Parameter("p_sweep2", set_cmd=None)

        with Measurement("new_loop_1D_double") as msmt:
            for k, val in enumerate(Sweep(self.p_sweep2.sweep(0, 1, 0.2))):
                for kk, val2 in enumerate(Sweep(self.p_sweep.sweep(0, 1, 0.2))):
                    self.assertEqual(msmt.loop_shape, (6, 6))
                    arr = arrs.setdefault(
                        msmt.action_indices, np.nan * np.zeros(msmt.loop_shape)
                    )
                    arr[k, kk] = msmt.measure(self.p_measure)
                    if kk == 2:
                        msmt.step_out(reduce_dimension=True)
                        break
                print("hi")

        verify_msmt(msmt, arrs, allow_nan=True)

    def test_skip_action(self):
        with Measurement("test") as msmt:
            for k in Sweep(range(5), "sweeper"):
                msmt.measure(k, "idx")
                if k % 2:
                    msmt.measure(2 * k, "double_idx")
                else:
                    msmt.skip()
                msmt.measure(3 * k, "triple_idx")

        arrs = {
            (0, 0): np.arange(5),
            (0, 1): [np.nan, 2, np.nan, 6, np.nan],
            (0, 2): 3 * np.arange(5),
        }

        verify_msmt(msmt, arrs, allow_nan=True)

    def test_new_loop_0D(self):
        # TODO Does not work yet
        with Measurement("new_loop_0D") as msmt:
            self.assertEqual(msmt.loop_shape, ())
            msmt.measure(self.p_measure)
<<<<<<< HEAD

    def test_new_loop_1D_0D(self):
        # TODO Does not work yet
        arrs = {}

        with Measurement("new_loop_1D_0D") as msmt:
            self.assertEqual(msmt.loop_shape, ())
            for k, val in enumerate(Sweep(self.p_sweep.sweep(0, 1, 0.1))):
                arr = arrs.setdefault(msmt.action_indices, np.zeros(msmt.loop_shape))
                arr[k] = msmt.measure(self.p_measure)
            arr = arrs.setdefault(msmt.action_indices, np.zeros((1,)))
            arr[0] = msmt.measure(self.p_measure)

        verify_msmt(msmt, arrs)

        # self.verify_msmt(msmt, arrs)

    def test_noniterable_sweep_error(self):
        with Measurement("noniterable_sweep_error") as msmt:
            with self.assertRaises(SyntaxError):
                Sweep(1, "noniterable")

    def test_new_loop_1D_None_result(self):
        arrs = {}
        p_measure = Parameter("p_measure", set_cmd=None)

        with Measurement("new_loop_1D_None_result") as msmt:
            for k, val in enumerate(Sweep(self.p_sweep.sweep(0, 1, 0.1))):
                arr = arrs.setdefault(msmt.action_indices, np.zeros(msmt.loop_shape))

                if not k % 2:
                    p_measure(k)
                else:
                    p_measure(None)
                arr[k] = msmt.measure(p_measure)

        verify_msmt(msmt, arrs, allow_nan=True)

        # Verify that the measurement dataset records the correct measurement type
        data = load_data(msmt.dataset.location)
        self.assertEqual(data.metadata.get("measurement_type"), "Measurement")

    def test_new_loop_1D_None_result_raw_value(self):
        arrs = {}
        with Measurement("new_loop_1D_None_result") as msmt:
            for k, val in enumerate(Sweep(self.p_sweep.sweep(0, 1, 0.1))):
                arr = arrs.setdefault(msmt.action_indices, np.zeros(msmt.loop_shape))

                if not k % 2:
                    arr[k] = msmt.measure(k, "p")
                else:
                    arr[k] = msmt.measure(None, "p")

        verify_msmt(msmt, arrs, allow_nan=True)

        # Verify that the measurement dataset records the correct measurement type
        data = load_data(msmt.dataset.location)
        self.assertEqual(data.metadata.get("measurement_type"), "Measurement")

    def test_measure_third_arg_error(self):
        with Measurement("measure_third_arg_error") as msmt:
            with self.assertRaises(TypeError):
                msmt.measure(1232, "measurable", 1232)

    def test_pass_label_unit(self):
        with Measurement("new_loop_pass_label_unit") as msmt:
            for k, val in enumerate(Sweep(self.p_sweep.sweep(0, 1, 0.1))):
                msmt.measure(k, "measurable", label="MyLabel", unit="Hz")

        # Verify that the measurement dataset records the correct measurement type
        data = load_data(msmt.dataset.location)
        self.assertEqual(data.measurable_0_0.label, "MyLabel")
        self.assertEqual(data.measurable_0_0.unit, "Hz")

    def test_pass_label_unit_to_parameter(self):
        p_measure = Parameter(
            "measurable", set_cmd=None, label="original_label", unit="V"
        )
        with Measurement("new_loop_pass_label_unit_to_parameter") as msmt:
            for k, val in enumerate(Sweep(self.p_sweep.sweep(0, 1, 0.1))):
                p_measure(k)
                # Override label and unit
                msmt.measure(p_measure, label="MyLabel", unit="Hz")

        # Verify that the measurement dataset records the correct measurement type
        data = load_data(msmt.dataset.location)
        self.assertEqual(data.measurable_0_0.label, "MyLabel")
        self.assertEqual(data.measurable_0_0.unit, "Hz")

    def test_error_when_array_limit_reached(self):
        with Measurement('error_when_array_limit_reached') as msmt:
            for k in range(msmt.max_arrays+1):  # Note the lack of an encapsulating Sweep
                if k < msmt.max_arrays:
                    msmt.measure(123, 'measurable')
                else:
                    with self.assertRaises(RuntimeError):
                        msmt.measure(123, 'measurable')
=======

    def test_new_loop_1D_0D(self):
        # TODO Does not work yet
        arrs = {}

        with Measurement("new_loop_1D_0D") as msmt:
            self.assertEqual(msmt.loop_shape, ())
            for k, val in enumerate(Sweep(self.p_sweep.sweep(0, 1, 0.1))):
                arr = arrs.setdefault(msmt.action_indices, np.zeros(msmt.loop_shape))
                arr[k] = msmt.measure(self.p_measure)
            arr = arrs.setdefault(msmt.action_indices, np.zeros((1,)))
            arr[0] = msmt.measure(self.p_measure)

        verify_msmt(msmt, arrs)

        # self.verify_msmt(msmt, arrs)

    def test_noniterable_sweep_error(self):
        with Measurement("noniterable_sweep_error") as msmt:
            with self.assertRaises(SyntaxError):
                Sweep(1, "noniterable")

    def test_new_loop_1D_None_result(self):
        arrs = {}
        p_measure = Parameter("p_measure", set_cmd=None)

        with Measurement("new_loop_1D_None_result") as msmt:
            for k, val in enumerate(Sweep(self.p_sweep.sweep(0, 1, 0.1))):
                arr = arrs.setdefault(msmt.action_indices, np.zeros(msmt.loop_shape))

                if not k % 2:
                    p_measure(k)
                else:
                    p_measure(None)
                arr[k] = msmt.measure(p_measure)

        verify_msmt(msmt, arrs, allow_nan=True)

        # Verify that the measurement dataset records the correct measurement type
        data = load_data(msmt.dataset.location)
        self.assertEqual(data.metadata.get("measurement_type"), "Measurement")

    def test_new_loop_1D_None_result_raw_value(self):
        arrs = {}
        with Measurement("new_loop_1D_None_result") as msmt:
            for k, val in enumerate(Sweep(self.p_sweep.sweep(0, 1, 0.1))):
                arr = arrs.setdefault(msmt.action_indices, np.zeros(msmt.loop_shape))

                if not k % 2:
                    arr[k] = msmt.measure(k, "p")
                else:
                    arr[k] = msmt.measure(None, "p")

        verify_msmt(msmt, arrs, allow_nan=True)

        # Verify that the measurement dataset records the correct measurement type
        data = load_data(msmt.dataset.location)
        self.assertEqual(data.metadata.get("measurement_type"), "Measurement")

    def test_measure_third_arg_error(self):
        with Measurement("measure_third_arg_error") as msmt:
            with self.assertRaises(TypeError):
                msmt.measure(1232, "measurable", 1232)

    def test_pass_label_unit(self):
        with Measurement("new_loop_pass_label_unit") as msmt:
            for k, val in enumerate(Sweep(self.p_sweep.sweep(0, 1, 0.1))):
                msmt.measure(k, "measurable", label="MyLabel", unit="Hz")

        # Verify that the measurement dataset records the correct measurement type
        data = load_data(msmt.dataset.location)
        self.assertEqual(data.measurable_0_0.label, "MyLabel")
        self.assertEqual(data.measurable_0_0.unit, "Hz")

    def test_pass_label_unit_to_parameter(self):
        p_measure = Parameter(
            "measurable", set_cmd=None, label="original_label", unit="V"
        )
        with Measurement("new_loop_pass_label_unit_to_parameter") as msmt:
            for k, val in enumerate(Sweep(self.p_sweep.sweep(0, 1, 0.1))):
                p_measure(k)
                # Override label and unit
                msmt.measure(p_measure, label="MyLabel", unit="Hz")

        # Verify that the measurement dataset records the correct measurement type
        data = load_data(msmt.dataset.location)
        self.assertEqual(data.measurable_0_0.label, "MyLabel")
        self.assertEqual(data.measurable_0_0.unit, "Hz")

    def test_error_when_array_limit_reached(self):
        with Measurement('error_when_array_limit_reached') as msmt:
            for k in range(msmt.max_arrays+1):  # Note the lack of an encapsulating Sweep
                if k < msmt.max_arrays:
                    msmt.measure(123, 'measurable')
                else:
                    with self.assertRaises(RuntimeError):
                        msmt.measure(123, 'measurable')

    def test_odd_numpy_datatypes(self):
        int_datatypes = [np.int8, np.int16, np.int32, np.int64, np.uint8, np.uint16, np.uint32, np.uint64]
        float_datatypes = [np.float_]
        for datatype in int_datatypes:
            with Measurement(f'odd_datatype_{datatype.__name__}') as msmt:
                msmt.measure(datatype(2), 'odd_value')

    def test_notify(self):
        try:
            is_notified = []
            Measurement.notify_function = lambda msmt, *args: is_notified.append(msmt.name)

            with Measurement('notify_msmt'):
                pass

            self.assertListEqual(is_notified, [])

            with Measurement('notify_msmt', notify=True) as msmt:
                pass
>>>>>>> 1f102dd8

            self.assertListEqual(is_notified, ['notify_msmt'])

            with self.assertRaises(RuntimeError):
                with Measurement('notify_msmt_exception', notify=True) as msmt:
                    raise RuntimeError

            self.assertListEqual(is_notified, ['notify_msmt', 'notify_msmt_exception'])

        finally:
            Measurement.notify_function = None

class TestNewLoopParameterNode(TestCase):
    class DictResultsNode(ParameterNode):
        def get(self):
            return {"result1": np.random.rand(), "result2": np.random.rand()}

    def test_measure_node_dict(self):
        arrs = {}
        node = self.DictResultsNode("measurable_node")
        p_sweep = Parameter("sweep", set_cmd=None)

        with Measurement("measure_node") as msmt:
            for k, val in enumerate(Sweep(p_sweep.sweep(0, 1, 0.1))):
                results = msmt.measure(node.get)

                # Save results to verification arrays
                for kk, result in enumerate(results.values()):
                    arrs.setdefault((0, 0, kk), np.zeros(msmt.loop_shape))
                    arrs[(0, 0, kk)][k] = result

    class NestedResultsNode(ParameterNode):
        def __init__(self, *args, **kwargs):
            super().__init__(*args, **kwargs)
            self.results = None

        def get(self):
            self.results = {"result1": np.random.rand(), "result2": np.random.rand()}

            with Measurement(self.name) as msmt:
                for key, val in self.results.items():
                    msmt.measure(val, name=key)

            return {
                "wrong_result1": np.random.rand(),
                "wrong_result2": np.random.rand(),
            }

    def test_measure_node_nested(self):
        arrs = {}
        node = self.NestedResultsNode("measurable_node")
        p_sweep = Parameter("sweep", set_cmd=None)

        with Measurement("measure_node") as msmt:
            for k, val in enumerate(Sweep(p_sweep.sweep(0, 1, 0.1))):
                msmt.measure(node.get)

                # Save results to verification arrays
                for kk, result in enumerate(node.results.values()):
                    arrs.setdefault((0, 0, kk), np.zeros(msmt.loop_shape))
                    arrs[(0, 0, kk)][k] = result

        verify_msmt(msmt, arrs)


class TestNewLoopFunctionResults(TestCase):
    def dict_function(self):
        return {"result1": np.random.rand(), "result2": np.random.rand()}

    def test_dict_function(self):
        arrs = {}
        p_sweep = Parameter("sweep", set_cmd=None)

        with Measurement("measure_node") as msmt:
            for k, val in enumerate(Sweep(p_sweep.sweep(0, 1, 0.1))):
                results = msmt.measure(self.dict_function)

                # Save results to verification arrays
                for kk, result in enumerate(results.values()):
                    arrs.setdefault((0, 0, kk), np.zeros(msmt.loop_shape))
                    arrs[(0, 0, kk)][k] = result

        self.assertEqual(msmt.data_groups[(0, 0)].name, "dict_function")

        verify_msmt(msmt, arrs)

    def test_dict_function_custom_name(self):
        arrs = {}
        p_sweep = Parameter("sweep", set_cmd=None)

        with Measurement("measure_node") as msmt:
            for k, val in enumerate(Sweep(p_sweep.sweep(0, 1, 0.1))):
                results = msmt.measure(self.dict_function, name="custom_name")

                # Save results to verification arrays
                for kk, result in enumerate(results.values()):
                    arrs.setdefault((0, 0, kk), np.zeros(msmt.loop_shape))
                    arrs[(0, 0, kk)][k] = result

        self.assertEqual(msmt.data_groups[(0, 0)].name, "custom_name")

        verify_msmt(msmt, arrs)

    @staticmethod
    def nested_function(results):
        with Measurement("nested_function_name") as msmt:
            for key, val in results.items():
                msmt.measure(val, name=key)

        return {"wrong_result1": np.random.rand(), "wrong_result2": np.random.rand()}

    def test_nested_function(self):
        arrs = {}
        p_sweep = Parameter("sweep", set_cmd=None)

        with Measurement("measure_node") as msmt:
            for k, val in enumerate(Sweep(p_sweep.sweep(0, 1, 0.1))):
                results = {"result1": np.random.rand(), "result2": np.random.rand()}
                msmt.measure(partial(self.nested_function, results))

                # Save results to verification arrays
                for kk, result in enumerate(results.values()):
                    arrs.setdefault((0, 0, kk), np.zeros(msmt.loop_shape))
                    arrs[(0, 0, kk)][k] = result

        self.assertEqual(msmt.data_groups[(0, 0)].name, "nested_function_name")

        verify_msmt(msmt, arrs)


class TestNewLoopMeasureDict(TestCase):
    def test_measure_dict(self):
        with Measurement("measure_dict") as msmt:
            for k in Sweep(range(10), "repetition"):
                msmt.measure({"a": k, "b": 2 * k}, "dict_msmt")

        verification_arrays = {(0, 0, 0): range(10), (0, 0, 1): 2 * np.arange(10)}
        verify_msmt(msmt, verification_arrays=verification_arrays)

    def test_measure_double_dict(self):
        with Measurement("measure_double_dict") as msmt:
            for k in Sweep(range(10), "repetition"):
                msmt.measure({"a": k, "b": 2 * k}, "dict1_msmt")
                msmt.measure({"a": k+1, "b": 2 * k+1}, "dict2_msmt")

        verification_arrays = {
            (0, 0, 0): range(10),
            (0, 0, 1): 2 * np.arange(10),
            (0, 1, 0): range(1, 11),
            (0, 1, 1): 2 * np.arange(10) + 1,
        }
        self.assertListEqual(list(verification_arrays), list(msmt.data_arrays))
        verify_msmt(msmt, verification_arrays=verification_arrays)

    def test_measure_dict_no_name(self):
        with Measurement("measure_dict") as msmt:
            for k in Sweep(range(10), "repetition"):
                with self.assertRaises(SyntaxError):
                    msmt.measure({"a": k, "b": 2 * k})

                msmt.measure({"a": k, "b": 2 * k}, "dict_msmt")

    def test_measure_dict_wrong_ordering(self):
        with Measurement("measure_dict") as msmt:
            for k in Sweep(range(10), "repetition"):
                if k < 5:
                    msmt.measure({"a": k, "b": 2 * k}, "first_ordering")
                else:
                    with self.assertRaises(RuntimeError):
                        msmt.measure({"b": k, "c": 2 * k}, "second_ordering")


class TestNewLoopArray(TestCase):
    def setUp(self) -> None:
        self.p_sweep = Parameter("p_sweep", set_cmd=None, initial_value=10)

    def test_measure_parameter_array(self):
        arrs = {}

        p_measure = Parameter("p_measure", get_cmd=lambda: np.random.rand(5))

        with Measurement("new_loop_parameter_array") as msmt:
            for k, val in enumerate(Sweep(self.p_sweep.sweep(0, 1, 0.1))):
                arr = arrs.setdefault(
                    msmt.action_indices, np.zeros(msmt.loop_shape + (5,))
                )
                result = msmt.measure(p_measure)
                arr[k] = result

        dataset = verify_msmt(msmt, arrs)

        # Perform additional test on set array
        set_array = np.broadcast_to(np.arange(5), (11, 5))
        np.testing.assert_array_almost_equal(
            dataset.arrays["p_measure_set0_0_0"], set_array
        )

    def test_measure_parameter_array_2D(self):
        arrs = {}

        p_measure = Parameter("p_measure", get_cmd=lambda: np.random.rand(5, 12))

        with Measurement("new_loop_parameter_array_2D") as msmt:
            for k, val in enumerate(Sweep(self.p_sweep.sweep(0, 1, 0.1))):
                arr = arrs.setdefault(
                    msmt.action_indices, np.zeros(msmt.loop_shape + (5, 12))
                )
                result = msmt.measure(p_measure)
                arr[k] = result

        dataset = verify_msmt(msmt, arrs)

        # Perform additional test on set arrays
        set_array = np.broadcast_to(np.arange(5), (11, 5))
        np.testing.assert_array_almost_equal(
            dataset.arrays["p_measure_set0_0_0"], set_array
        )

        set_array = np.broadcast_to(np.arange(12), (11, 5, 12))
        np.testing.assert_array_almost_equal(
            dataset.arrays["p_measure_set1_0_0_0"], set_array
        )

    def test_measure_parameter_array_2D_no_sweep(self):
        # TODO not yet working
        arrs = {}

        p_measure = Parameter("p_measure", get_cmd=lambda: np.random.rand(5, 12))

        with Measurement("new_loop_parameter_array_2D") as msmt:
            result = msmt.measure(p_measure)
            arrs[(0,)] = result

        dataset = verify_msmt(msmt, arrs)

        # Perform additional test on set arrays
        np.testing.assert_array_almost_equal(
            dataset.arrays["p_measure_set0_0"], np.arange(5)
        )

        set_array = np.broadcast_to(np.arange(12), (5, 12))
        np.testing.assert_array_almost_equal(
            dataset.arrays["p_measure_set1_0_0"], set_array
        )

    class MeasurableNode(ParameterNode):
        def get(self):
            return {
                "result0D": np.random.rand(),
                "result1D": np.random.rand(5),
                "result2D": np.random.rand(5, 6),
            }

    def test_measure_parameter_array_in_node(self):
        arrs = {}

        node = self.MeasurableNode("measurable_node")

        with Measurement("new_loop_parameter_array_2D") as msmt:
            for k, val in enumerate(Sweep(self.p_sweep.sweep(0, 1, 0.1))):
                results = msmt.measure(node.get)

                # Save results to verification arrays
                for kk, result in enumerate(results.values()):
                    shape = msmt.loop_shape
                    if isinstance(result, np.ndarray):
                        shape += result.shape
                    arrs.setdefault((0, 0, kk), np.zeros(shape))
                    arrs[(0, 0, kk)][k] = result

        dataset = verify_msmt(msmt, arrs)

        # Perform additional test on set arrays
        set_array = np.broadcast_to(np.arange(5), (11, 5))
        np.testing.assert_array_almost_equal(
            dataset.arrays["result1D_set0_0_0_1"], set_array
        )

        set_array = np.broadcast_to(np.arange(5), (11, 5))
        np.testing.assert_array_almost_equal(
            dataset.arrays["result2D_set0_0_0_2"], set_array
        )
        set_array = np.broadcast_to(np.arange(6), (11, 5, 6))
        np.testing.assert_array_almost_equal(
            dataset.arrays["result2D_set1_0_0_2_0"], set_array
        )


class TestNewLoopNesting(TestCase):
    def setUp(self) -> None:
        self.p_sweep = Parameter("p_sweep", set_cmd=None, initial_value=10)
        self.p_measure = Parameter("p_measure", set_cmd=None)
        self.p_sweep.connect(self.p_measure, scale=10)

    def test_nest_measurement(self):
        def nest_measurement():
            self.assertEqual(running_measurement().action_indices, (1,))
            with Measurement("nested_measurement") as msmt:
                self.assertEqual(running_measurement().action_indices, (1, 0))
                for val in Sweep(self.p_sweep.sweep(0, 1, 0.1)):
                    self.assertEqual(running_measurement().action_indices, (1, 0, 0))
                    msmt.measure(self.p_measure)
                    self.assertEqual(running_measurement().action_indices, (1, 0, 1))
                    msmt.measure(self.p_measure)

            return msmt

        with Measurement("outer_measurement") as msmt:
            for val in Sweep(self.p_sweep.sweep(0, 1, 0.1)):
                msmt.measure(self.p_measure)
            nested_msmt = nest_measurement()

        self.assertEqual(msmt.data_groups[(1,)], nested_msmt)

    def test_double_nest_measurement(self):
        def nest_measurement():
            self.assertEqual(running_measurement().action_indices, (1,))
            with Measurement("nested_measurement") as msmt:
                self.assertEqual(running_measurement().action_indices, (1, 0))
                for val in Sweep(self.p_sweep.sweep(0, 1, 0.1)):
                    self.assertEqual(running_measurement().action_indices, (1, 0, 0))
                    with Measurement("inner_nested_measurement") as inner_msmt:
                        self.assertEqual(
                            running_measurement().action_indices, (1, 0, 0, 0)
                        )
                        for val in Sweep(self.p_sweep.sweep(0, 1, 0.1)):
                            self.assertEqual(
                                running_measurement().action_indices, (1, 0, 0, 0, 0)
                            )
                            inner_msmt.measure(self.p_measure)
                            self.assertEqual(
                                running_measurement().action_indices, (1, 0, 0, 0, 1)
                            )
                            inner_msmt.measure(self.p_measure)

            return msmt, inner_msmt

        with Measurement("outer_measurement") as msmt:
            for val in Sweep(self.p_sweep.sweep(0, 1, 0.1)):
                msmt.measure(self.p_measure)
            nested_msmt, inner_nested_msmt = nest_measurement()

        self.assertEqual(msmt.data_groups[(1,)], nested_msmt)
        self.assertEqual(msmt.data_groups[(1, 0, 0)], inner_nested_msmt)

    def test_new_loop_two_nests(self):
        with Measurement("outer") as msmt:
            self.assertEqual(msmt.action_indices, (0,))
            for _ in Sweep(range(10), "sweep0"):
                self.assertEqual(msmt.action_indices, (0, 0))
                with Measurement("inner1") as msmt_inner:
                    self.assertEqual(msmt.action_indices, (0, 0, 0))
                    for _ in Sweep(range(10), "sweep1"):
                        self.assertEqual(msmt.action_indices, (0, 0, 0, 0))
                        msmt.measure(np.random.rand(), "random_value1")
                    self.assertEqual(msmt.action_indices, (0, 0, 1))
                self.assertEqual(msmt.action_indices, (0, 1))
                with Measurement("inner2") as msmt_inner:
                    self.assertEqual(msmt.action_indices, (0, 1, 0))
                    for _ in Sweep(range(10), "sweep2"):
                        self.assertEqual(msmt.action_indices, (0, 1, 0, 0))
                        msmt.measure(np.random.rand(), "random_value2")


class TestMeasurementThread(TestCase):
    # def setUp(self) -> None:
    #     qc.utils.threading.allow_duplicate_jobs = True
    #
    # def tearDown(self) -> None:
    #     qc.utils.threading.allow_duplicate_jobs = False

    def create_measurement(self):
        with Measurement("new_measurement") as msmt:
            msmt.pause()
            for k in Sweep([1, 2, 3, 4], name="sweep_vals"):
                msmt.measure(123, "test_val")

    def test_double_thread_measurement(self):
        job = new_job(self.create_measurement)
        sleep(0.2)
        with self.assertRaises(RuntimeError):
            with Measurement("new_measurement") as msmt:
                print("This line will never be reached")
                self.assertEqual(0, 1)

        running_measurement().resume()
        job.join()

    def test_double_thread_measure(self):
        job = new_job(self.create_measurement)
        sleep(0.2)
        msmt = Measurement("new_measurement")
        with self.assertRaises(RuntimeError):
            msmt.measure(123, "test_val")

        running_measurement().resume()
        job.join()

    def test_double_thread_sweep(self):
        job = new_job(self.create_measurement)
        sleep(0.2)
        Sweep([1, 2, 3], "sweep_parameter")

        running_measurement().resume()
        job.join()


class MultiParameterTest(MultiParameter):
    def __init__(self, name):
        super().__init__(
            name=name,
            names=("val1", "val2", "val3"),
            units=("V", "Hz", ""),
            shapes=((), (), ()),
        )
        self.values = (1, 2, 3)
<<<<<<< HEAD

    def get_raw(self):
        return self.values


=======

    def get_raw(self):
        return self.values


>>>>>>> 1f102dd8
class TestMultiParameter(TestCase):
    def test_basic_multi_parameter(self):
        multi_parameter = MultiParameterTest("multi_param")
        sweep_param = Parameter("sweep_param", set_cmd=None)

        with Measurement("test_multi_parameter") as msmt:
            for val in Sweep(sweep_param.sweep(0, 10, 1)):
                msmt.measure(multi_parameter)

        self.assertEqual(msmt.data_groups[(0, 0)].name, "multi_param")
<<<<<<< HEAD

        verification_arrays = {
            (0, 0, 0): [1] * 11,
            (0, 0, 1): [2] * 11,
            (0, 0, 2): [3] * 11,
        }

        self.assertListEqual([(0, 0, 0), (0, 0, 1), (0, 0, 2)], list(msmt.data_arrays))

        verify_msmt(msmt, verification_arrays=verification_arrays)

    def test_double_multi_parameter(self):
        multi_parameter1 = MultiParameterTest("multi_param1")
        multi_parameter2 = MultiParameterTest("multi_param2")
        multi_parameter2.values = (2,3,4)
        sweep_param = Parameter("sweep_param", set_cmd=None)

        with Measurement("test_double_multi_parameter") as msmt:
            for val in Sweep(sweep_param.sweep(0, 10, 1)):
                msmt.measure(multi_parameter1)
                msmt.measure(multi_parameter2)

        self.assertEqual(msmt.data_groups[(0, 0)].name, "multi_param1")
        self.assertEqual(msmt.data_groups[(0, 1)].name, "multi_param2")
=======
>>>>>>> 1f102dd8

        verification_arrays = {
            (0, 0, 0): [1] * 11,
            (0, 0, 1): [2] * 11,
            (0, 0, 2): [3] * 11,
<<<<<<< HEAD
            (0, 1, 0): [2] * 11,
            (0, 1, 1): [3] * 11,
            (0, 1, 2): [4] * 11,
        }
=======
        }

        self.assertListEqual([(0, 0, 0), (0, 0, 1), (0, 0, 2)], list(msmt.data_arrays))

        verify_msmt(msmt, verification_arrays=verification_arrays)

    def test_double_multi_parameter(self):
        multi_parameter1 = MultiParameterTest("multi_param1")
        multi_parameter2 = MultiParameterTest("multi_param2")
        multi_parameter2.values = (2,3,4)
        sweep_param = Parameter("sweep_param", set_cmd=None)

        with Measurement("test_double_multi_parameter") as msmt:
            for val in Sweep(sweep_param.sweep(0, 10, 1)):
                msmt.measure(multi_parameter1)
                msmt.measure(multi_parameter2)

        self.assertEqual(msmt.data_groups[(0, 0)].name, "multi_param1")
        self.assertEqual(msmt.data_groups[(0, 1)].name, "multi_param2")

        verification_arrays = {
            (0, 0, 0): [1] * 11,
            (0, 0, 1): [2] * 11,
            (0, 0, 2): [3] * 11,
            (0, 1, 0): [2] * 11,
            (0, 1, 1): [3] * 11,
            (0, 1, 2): [4] * 11,
        }
>>>>>>> 1f102dd8
        self.assertListEqual(list(verification_arrays), list(msmt.data_arrays))

        verify_msmt(msmt, verification_arrays=verification_arrays)


class TestVerifyActions(TestCase):
    def test_simple_measurement_verification(self):
        with Measurement("test_simple_measurement_verification") as msmt:
            for val in Sweep(range(10), "sweep_param"):
                msmt.measure(val + 2, "msmt_param")

    def test_simple_measurement_verification_error(self):
        with self.assertRaises(RuntimeError):
            with Measurement("test_simple_measurement_verification_error") as msmt:
                for k, val in enumerate(Sweep(range(10), "sweep_param")):
                    if k < 7:
                        msmt.measure(val + 2, "msmt_param")
                    else:
                        msmt.measure(val + 2, "different_msmt_param")

    def test_simple_measurement_verification_parameter(self):
        msmt_param = Parameter("msmt_param", get_cmd=np.random.rand)
        with Measurement("test_simple_measurement_verification_parameter") as msmt:
            for val in Sweep(range(10), "sweep_param"):
                msmt.measure(msmt_param)

    def test_simple_measurement_verification_error_parameter(self):
        msmt_param = Parameter("msmt_param", get_cmd=np.random.rand)
        different_msmt_param = Parameter("different_msmt_param", get_cmd=np.random.rand)

        with self.assertRaises(RuntimeError):
            with Measurement(
                "test_simple_measurement_verification_error_parameter"
            ) as msmt:
                for k, _ in enumerate(Sweep(range(10), "sweep_param")):
                    if k < 7:
                        msmt.measure(msmt_param)
                    else:
                        msmt.measure(different_msmt_param)

    def test_simple_measurement_verification_no_error_parameter(self):
        msmt_param = Parameter("msmt_param", get_cmd=np.random.rand)
        msmt_param2 = Parameter("msmt_param", get_cmd=np.random.rand)
        # Notice we give the same name

        with Measurement(
            "test_simple_measurement_verification_no_error_parameter"
        ) as msmt:
            for k, _ in enumerate(Sweep(range(10), "sweep_param")):
                if k < 7:
                    msmt.measure(msmt_param)
                else:
                    msmt.measure(msmt_param2)

    def test_measure_callable_verification(self):
        def f():
            return {"param1": 1, "param2": 2}

        with Measurement("test_measure_callable_verification") as msmt:
            for k, _ in enumerate(Sweep(range(10), "sweep_param")):
                msmt.measure(f)

    def test_measure_callable_verification_error(self):
        def f():
            return {"param1": 1, "param2": 2}

        def f_same():
            return {"param1": 1, "param2": 2}

        def different_f():
            return {"param2": 2, "param1": 1}

        with self.assertRaises(RuntimeError):
            with Measurement("test_measure_callable_verification_error1") as msmt:
                for k, _ in enumerate(Sweep(range(10), "sweep_param")):
                    if k < 7:
                        msmt.measure(f)
                    else:
                        msmt.measure(different_f)

        with Measurement("test_measure_callable_verification_error2") as msmt:
            for k, _ in enumerate(Sweep(range(10), "sweep_param")):
                if k < 7:
                    msmt.measure(f, name="f")
                else:
                    msmt.measure(f_same, name="f")

        with self.assertRaises(RuntimeError):
            with Measurement("test_measure_callable_verification_error3") as msmt:
                for k, _ in enumerate(Sweep(range(10), "sweep_param")):
                    if k < 7:
                        msmt.measure(f, name="f")
                    else:
                        msmt.measure(different_f, name="f")


class TestMask(TestCase):
    def test_mask_attr(self):
        class C:
            def __init__(self):
                self.x = 1

        c = C()

        with Measurement("mask_parameter") as msmt:
            self.assertEqual(c.x, 1)
            msmt.mask(c, x=2)
            self.assertEqual(len(msmt._masked_properties), 1)
            self.assertDictEqual(
                msmt._masked_properties[0],
                {
                    "type": "attr",
                    "obj": c,
                    "attr": "x",
                    "original_value": 1,
                    "value": 2,
                },
            )

            for k in Sweep(range(10), "repetition"):
                msmt.measure({"a": 3, "b": 4}, "acquire_values")
                self.assertEqual(c.x, 2)
            self.assertEqual(c.x, 2)

        self.assertEqual(c.x, 1)
        self.assertEqual(len(msmt._masked_properties), 0)

    def test_mask_attr(self):
        class C:
            def __init__(self):
                self.x = 1

        c = C()

        with Measurement("mask_parameter") as msmt:
            self.assertEqual(c.x, 1)
            msmt.mask(c, x=2)
            self.assertEqual(len(msmt._masked_properties), 1)
            self.assertDictEqual(
                msmt._masked_properties[0],
                {
                    "type": "attr",
                    "obj": c,
                    "attr": "x",
                    "original_value": 1,
                    "value": 2,
                },
            )

            for k in Sweep(range(10), "repetition"):
                msmt.measure({"a": 3, "b": 4}, "acquire_values")
                self.assertEqual(c.x, 2)
            self.assertEqual(c.x, 2)

        self.assertEqual(c.x, 1)
        self.assertEqual(len(msmt._masked_properties), 0)

    def test_mask_attr_wrong(self):
        class C:
            def __init__(self):
                self.x = 1

        c = C()

        with Measurement("mask_attr_wrong") as msmt:
            with self.assertRaises(SyntaxError):
                msmt.mask(c.x, 2)

    def test_mask_config(self):
        c = DotDict({"x": 1})

        with Measurement("mask_parameter") as msmt:
            self.assertEqual(c.x, 1)
            msmt.mask(c, x=2)
            self.assertEqual(len(msmt._masked_properties), 1)
            self.assertDictEqual(
                msmt._masked_properties[0],
                {"type": "key", "obj": c, "key": "x", "original_value": 1, "value": 2},
            )

            for k in Sweep(range(10), "repetition"):
                msmt.measure({"a": 3, "b": 4}, "acquire_values")
                self.assertEqual(c.x, 2)
            self.assertEqual(c.x, 2)

        self.assertEqual(c.x, 1)
        self.assertEqual(len(msmt._masked_properties), 0)

    def test_mask_attr_does_not_exist(self):
        c = DotDict()

        with Measurement("mask_parameter") as msmt:
            with self.assertRaises(KeyError):
                msmt.mask(c, x=2)

    def test_mask_parameter(self):
        p = Parameter("masking_param", set_cmd=None, initial_value=1)

        with Measurement("mask_parameter") as msmt:
            self.assertEqual(p(), 1)
            msmt.mask(p, 2)
            self.assertEqual(len(msmt._masked_properties), 1)
            self.assertDictEqual(
                msmt._masked_properties[0],
                {"type": "parameter", "obj": p, "original_value": 1, "value": 2},
            )

            for k in Sweep(range(10), "repetition"):
                msmt.measure({"a": 3, "b": 4}, "acquire_values")
                self.assertEqual(p(), 2)
            self.assertEqual(p(), 2)

        self.assertEqual(p(), 1)
        self.assertEqual(len(msmt._masked_properties), 0)

    def test_mask_parameter_attr(self):
        p = Parameter("masking_param", set_cmd=None, initial_value=1)
        p.x = 1

        with Measurement("mask_parameter_attr") as msmt:
            self.assertEqual(p.x, 1)
            msmt.mask(p, x=2)
            self.assertEqual(len(msmt._masked_properties), 1)
            self.assertDictEqual(
                msmt._masked_properties[0],
                {
                    "type": "attr",
                    "obj": p,
                    "attr": "x",
                    "original_value": 1,
                    "value": 2,
                },
            )

            for k in Sweep(range(10), "repetition"):
                msmt.measure({"a": 3, "b": 4}, "acquire_values")
                self.assertEqual(p.x, 2)
                self.assertEqual(p(), 1)
            self.assertEqual(p.x, 2)

        self.assertEqual(p.x, 1)
        self.assertEqual(len(msmt._masked_properties), 0)

    def test_mask_key(self):
        c = dict(x=1)

        with Measurement("mask_parameter") as msmt:
            self.assertEqual(c["x"], 1)
            msmt.mask(c, x=2)
            self.assertEqual(len(msmt._masked_properties), 1)
            self.assertDictEqual(
                msmt._masked_properties[0],
                {"type": "key", "obj": c, "key": "x", "original_value": 1, "value": 2},
            )

            for k in Sweep(range(10), "repetition"):
                msmt.measure({"a": 3, "b": 4}, "acquire_values")
                self.assertEqual(c["x"], 2)
            self.assertEqual(c["x"], 2)

        self.assertEqual(c["x"], 1)
        self.assertEqual(len(msmt._masked_properties), 0)

    def test_mask(self):
        class C:
            def __init__(self):
                self.x = 1

        c = C()
        p = Parameter("masking_param", set_cmd=None, initial_value=1)
        d = dict(x=1)

        with Measurement("mask_parameter") as msmt:
            self.assertEqual(c.x, 1)
            self.assertEqual(p(), 1)
            self.assertEqual(d["x"], 1)

            msmt.mask(c, x=2)
            msmt.mask(p, 2)
            msmt.mask(d, x=2)

            self.assertEqual(len(msmt._masked_properties), 3)
            self.assertListEqual(
                msmt._masked_properties,
                [
                    {
                        "type": "attr",
                        "obj": c,
                        "attr": "x",
                        "original_value": 1,
                        "value": 2,
                    },
                    {"type": "parameter", "obj": p, "original_value": 1, "value": 2},
                    {
                        "type": "key",
                        "obj": d,
                        "key": "x",
                        "original_value": 1,
                        "value": 2,
                    },
                ],
            )

            for k in Sweep(range(10), "repetition"):
                msmt.measure({"a": 3, "b": 4}, "acquire_values")
                self.assertEqual(c.x, 2)
                self.assertEqual(p(), 2)
                self.assertEqual(d["x"], 2)
            self.assertEqual(c.x, 2)
            self.assertEqual(p(), 2)
            self.assertEqual(d["x"], 2)

        self.assertEqual(c.x, 1)
        self.assertEqual(p(), 1)
        self.assertEqual(d["x"], 1)
        self.assertEqual(len(msmt._masked_properties), 0)

    def test_double_mask(self):
        d = DotDict({"x": 1})

        with Measurement("mask_parameter") as msmt:
            self.assertEqual(d.x, 1)
            msmt.mask(d, x=2)
            self.assertEqual(d.x, 2)
            msmt.mask(d, x=3)
            self.assertEqual(d.x, 3)
            self.assertEqual(len(msmt._masked_properties), 2)
            self.assertListEqual(
                msmt._masked_properties,
                [
                    {
                        "type": "key",
                        "obj": d,
                        "key": "x",
                        "original_value": 1,
                        "value": 2,
                    },
                    {
                        "type": "key",
                        "obj": d,
                        "key": "x",
                        "original_value": 2,
                        "value": 3,
                    },
                ],
            )

            for k in Sweep(range(10), "repetition"):
                msmt.measure({"a": 3, "b": 4}, "acquire_values")
                self.assertEqual(d.x, 3)
            self.assertEqual(d.x, 3)

        self.assertEqual(d.x, 1)
        self.assertEqual(len(msmt._masked_properties), 0)

    def test_unmask_parameter(self):
        p1 = Parameter("masking_param1", set_cmd=None, initial_value=1)
        p2 = Parameter("masking_param2", set_cmd=None, initial_value=1)

        with Measurement("mask_parameter") as msmt:
            msmt.mask(p1, 2)
            msmt.mask(p2, 3)

            self.assertEqual(p1(), 2)
            self.assertEqual(p2(), 3)

            msmt.unmask(p2)
            self.assertEqual(p1(), 2)
            self.assertEqual(p2(), 1)

        self.assertEqual(p1(), 1)
        self.assertEqual(p2(), 1)

    def test_unmask_parameter_attr(self):
        p = Parameter("masking_param", set_cmd=None, initial_value=1)
        p.x = 1

        with Measurement("mask_parameter") as msmt:
            msmt.mask(p, 2)
            msmt.mask(p, x=3)

            self.assertEqual(p(), 2)
            self.assertEqual(p.x, 3)

            msmt.unmask(p, attr="x")
            self.assertEqual(p(), 2)
            self.assertEqual(p.x, 1)

        self.assertEqual(p(), 1)
        self.assertEqual(p.x, 1)

    def test_mask_parameters_in_node(self):
        node = ParameterNode('node', use_as_attributes=True)
        node.p1 = Parameter(set_cmd=None, initial_value=1)
        node.p2 = Parameter(set_cmd=None, initial_value=2)
        node.p3 = 3

        with Measurement('mask_parameters_in_node') as msmt:
            msmt.mask(node, p1=42, p2=43, p3=44)

            self.assertEqual(node.p1, 42)
            self.assertEqual(node.p2, 43)
            self.assertEqual(node.p3, 44)

        self.assertEqual(node.p1, 1)
        self.assertEqual(node.p2, 2)
        self.assertEqual(node.p3, 3)


class TestMeasurementControl(TestCase):
    def test_revert_1D(self):
        arrs = {}

        with Measurement("revert_1D") as msmt:
            p_measure = Parameter('p_measure', set_cmd=None)
            p_sweep = Parameter('p_sweep', set_cmd=None)

            for k, val in enumerate(Sweep(p_sweep.sweep(0, 1, 0.1))):
                arr = arrs.setdefault(msmt.action_indices, np.zeros(msmt.loop_shape))
                p_measure(1)
                arr[k] = msmt.measure(p_measure)

                if k == 5:
                    msmt.revert()
                    p_measure(2)
                    arr[k] = msmt.measure(p_measure)

        self.assertListEqual([(0, 0)], list(msmt.data_arrays))

        verify_msmt(msmt, arrs)

    def test_revert_1D_twice(self):
        arrs = {}

        with Measurement("revert_1D_twice") as msmt:
            p_measure1 = Parameter('p_measure1', set_cmd=None)
            p_measure2 = Parameter('p_measure2', set_cmd=None)
            p_sweep = Parameter('p_sweep', set_cmd=None)

            for k, val in enumerate(Sweep(p_sweep.sweep(0, 1, 0.1))):
                arr1 = arrs.setdefault(msmt.action_indices, np.zeros(msmt.loop_shape))
                p_measure1(1)
                arr1[k] = msmt.measure(p_measure1)

                arr2 = arrs.setdefault(msmt.action_indices, np.zeros(msmt.loop_shape))
                p_measure2(2)
                arr2[k] = msmt.measure(p_measure2)

                if k == 5:
                    msmt.revert(2)
                    p_measure1(3)
                    p_measure2(4)
                    arr1[k] = msmt.measure(p_measure1)
                    arr2[k] = msmt.measure(p_measure2)

        verify_msmt(msmt, arrs)

    def test_revert_multi_parameter(self):
        multi_parameter = MultiParameterTest("multi_param")
        sweep_param = Parameter("sweep_param", set_cmd=None)

        with Measurement("test_multi_parameter") as msmt:
            for k, val in enumerate(Sweep(sweep_param.sweep(0, 10, 1))):
                msmt.measure(multi_parameter)

                if k == 4:
                    msmt.revert()

                    multi_parameter.values = (2,3,4)
                    msmt.measure(multi_parameter)
                    multi_parameter.values = (1,2,3)

        self.assertEqual(msmt.data_groups[(0, 0)].name, "multi_param")

        verification_arrays = {
            (0, 0, 0): [1] * 11,
            (0, 0, 1): [2] * 11,
            (0, 0, 2): [3] * 11,
        }
        for key, val in verification_arrays.items():
            val[4] += 1

        verify_msmt(msmt, verification_arrays=verification_arrays)

    def test_step_out(self):
        with Measurement('test_step_out') as msmt:
            for k in Sweep(range(5), 'outer_sweep'):
                for kk in Sweep(range(5), 'inner_sweep'):
                    msmt.measure(123, 'measurable')

                    if kk > 2:
                        msmt.step_out()
                        break

        verification_arrays = {
            (0, 0, 0): 123 * np.ones((5,5)),
        }
        verification_arrays[(0,0,0)][:,4:] = np.nan

        verify_msmt(msmt, verification_arrays=verification_arrays, allow_nan=True)

    def test_step_out_multiparameter(self):
        multi_parameter = MultiParameterTest("multi_param")

        with Measurement('test_step_out_multiparameter') as msmt:
            for k in Sweep(range(5), 'outer_sweep'):
                for kk in Sweep(range(5), 'inner_sweep'):
                    msmt.measure(multi_parameter)

                    if kk > 2:
                        msmt.step_out()
                        break

        verification_arrays = {
            (0, 0, 0, 0): 1 * np.ones((5,5)),
            (0, 0, 0, 1): 2 * np.ones((5,5)),
            (0, 0, 0, 2): 3 * np.ones((5,5)),
        }
        verification_arrays[(0,0,0,0)][:,4:] = np.nan
        verification_arrays[(0,0,0,2)][:,4:] = np.nan
        verification_arrays[(0,0,0,1)][:,4:] = np.nan

        verify_msmt(msmt, verification_arrays=verification_arrays, allow_nan=True)


class ListHandler(logging.Handler):  # Inherit from logging.Handler
    def __init__(self, log_list):
        # run the regular Handler __init__
        logging.Handler.__init__(self)
        self.setLevel(logging.DEBUG)
        # Our custom argument
        self.log_list = log_list

    def emit(self, record):
        # record.message is the log message
        self.log_list.append(record.msg)


class TestMeasurementFail(TestCase):
    def setUp(self):
        logging.basicConfig(level=logging.DEBUG, format='%(message)s')
        logger = logging.getLogger()
        logger.level = logging.DEBUG
        self.log_list = []
        self.handler = ListHandler(self.log_list)
        logging.getLogger().addHandler(self.handler)

    def tearDown(self):
        logging.getLogger().removeHandler(self.handler)
        print('Stopped logging')

        Measurement.final_actions.clear()
        Measurement.except_actions.clear()

    def test_measurement_fail_message(self):
        with self.assertRaises(RuntimeError):
            with Measurement('measurement_fail') as msmt:
                raise RuntimeError('help')

        self.assertTrue(any('Measurement error RuntimeError(help)' in msg for msg in self.log_list))

    def test_measurement_except_final_actions(self):
        p_except = Parameter(initial_value=42, set_cmd=None)
        p_final = Parameter(initial_value=41, set_cmd=None)

        with self.assertRaises(RuntimeError):
            with Measurement('measurement_fail') as msmt:
                msmt.except_actions.append(partial(p_except, 43))
                msmt.final_actions.append(partial(p_final, 40))

                raise RuntimeError('help')

        self.assertEqual(p_except(), 43)
        self.assertEqual(p_final(), 40)

    def test_measurement_except_final_actions_no_fail(self):
        p_except = Parameter(initial_value=42, set_cmd=None)
        p_final = Parameter(initial_value=41, set_cmd=None)

        with Measurement('measurement_fail') as msmt:
            msmt.except_actions.append(partial(p_except, 43))
            msmt.final_actions.append(partial(p_final, 40))

        self.assertEqual(p_except(), 42)
        self.assertEqual(p_final(), 40)

    def test_global_Measurement_except_final_actions(self):
        p_except = Parameter(initial_value=42, set_cmd=None)
        p_final = Parameter(initial_value=41, set_cmd=None)

        Measurement.except_actions.append(partial(p_except, 43))
        Measurement.final_actions.append(partial(p_final, 40))

        with self.assertRaises(RuntimeError):
            with Measurement('measurement_fail') as msmt:
                pass

                raise RuntimeError('help')

        self.assertEqual(p_except(), 43)
        self.assertEqual(p_final(), 40)

    def test_global_Measurement_except_final_actions_no_fail(self):
        p_except = Parameter(initial_value=42, set_cmd=None)
        p_final = Parameter(initial_value=41, set_cmd=None)

        Measurement.except_actions.append(partial(p_except, 43))
        Measurement.final_actions.append(partial(p_final, 40))

        with Measurement('measurement_fail') as msmt:
            pass

        self.assertEqual(p_except(), 42)
        self.assertEqual(p_final(), 40)<|MERGE_RESOLUTION|>--- conflicted
+++ resolved
@@ -185,7 +185,6 @@
         with Measurement("new_loop_0D") as msmt:
             self.assertEqual(msmt.loop_shape, ())
             msmt.measure(self.p_measure)
-<<<<<<< HEAD
 
     def test_new_loop_1D_0D(self):
         # TODO Does not work yet
@@ -283,104 +282,6 @@
                 else:
                     with self.assertRaises(RuntimeError):
                         msmt.measure(123, 'measurable')
-=======
-
-    def test_new_loop_1D_0D(self):
-        # TODO Does not work yet
-        arrs = {}
-
-        with Measurement("new_loop_1D_0D") as msmt:
-            self.assertEqual(msmt.loop_shape, ())
-            for k, val in enumerate(Sweep(self.p_sweep.sweep(0, 1, 0.1))):
-                arr = arrs.setdefault(msmt.action_indices, np.zeros(msmt.loop_shape))
-                arr[k] = msmt.measure(self.p_measure)
-            arr = arrs.setdefault(msmt.action_indices, np.zeros((1,)))
-            arr[0] = msmt.measure(self.p_measure)
-
-        verify_msmt(msmt, arrs)
-
-        # self.verify_msmt(msmt, arrs)
-
-    def test_noniterable_sweep_error(self):
-        with Measurement("noniterable_sweep_error") as msmt:
-            with self.assertRaises(SyntaxError):
-                Sweep(1, "noniterable")
-
-    def test_new_loop_1D_None_result(self):
-        arrs = {}
-        p_measure = Parameter("p_measure", set_cmd=None)
-
-        with Measurement("new_loop_1D_None_result") as msmt:
-            for k, val in enumerate(Sweep(self.p_sweep.sweep(0, 1, 0.1))):
-                arr = arrs.setdefault(msmt.action_indices, np.zeros(msmt.loop_shape))
-
-                if not k % 2:
-                    p_measure(k)
-                else:
-                    p_measure(None)
-                arr[k] = msmt.measure(p_measure)
-
-        verify_msmt(msmt, arrs, allow_nan=True)
-
-        # Verify that the measurement dataset records the correct measurement type
-        data = load_data(msmt.dataset.location)
-        self.assertEqual(data.metadata.get("measurement_type"), "Measurement")
-
-    def test_new_loop_1D_None_result_raw_value(self):
-        arrs = {}
-        with Measurement("new_loop_1D_None_result") as msmt:
-            for k, val in enumerate(Sweep(self.p_sweep.sweep(0, 1, 0.1))):
-                arr = arrs.setdefault(msmt.action_indices, np.zeros(msmt.loop_shape))
-
-                if not k % 2:
-                    arr[k] = msmt.measure(k, "p")
-                else:
-                    arr[k] = msmt.measure(None, "p")
-
-        verify_msmt(msmt, arrs, allow_nan=True)
-
-        # Verify that the measurement dataset records the correct measurement type
-        data = load_data(msmt.dataset.location)
-        self.assertEqual(data.metadata.get("measurement_type"), "Measurement")
-
-    def test_measure_third_arg_error(self):
-        with Measurement("measure_third_arg_error") as msmt:
-            with self.assertRaises(TypeError):
-                msmt.measure(1232, "measurable", 1232)
-
-    def test_pass_label_unit(self):
-        with Measurement("new_loop_pass_label_unit") as msmt:
-            for k, val in enumerate(Sweep(self.p_sweep.sweep(0, 1, 0.1))):
-                msmt.measure(k, "measurable", label="MyLabel", unit="Hz")
-
-        # Verify that the measurement dataset records the correct measurement type
-        data = load_data(msmt.dataset.location)
-        self.assertEqual(data.measurable_0_0.label, "MyLabel")
-        self.assertEqual(data.measurable_0_0.unit, "Hz")
-
-    def test_pass_label_unit_to_parameter(self):
-        p_measure = Parameter(
-            "measurable", set_cmd=None, label="original_label", unit="V"
-        )
-        with Measurement("new_loop_pass_label_unit_to_parameter") as msmt:
-            for k, val in enumerate(Sweep(self.p_sweep.sweep(0, 1, 0.1))):
-                p_measure(k)
-                # Override label and unit
-                msmt.measure(p_measure, label="MyLabel", unit="Hz")
-
-        # Verify that the measurement dataset records the correct measurement type
-        data = load_data(msmt.dataset.location)
-        self.assertEqual(data.measurable_0_0.label, "MyLabel")
-        self.assertEqual(data.measurable_0_0.unit, "Hz")
-
-    def test_error_when_array_limit_reached(self):
-        with Measurement('error_when_array_limit_reached') as msmt:
-            for k in range(msmt.max_arrays+1):  # Note the lack of an encapsulating Sweep
-                if k < msmt.max_arrays:
-                    msmt.measure(123, 'measurable')
-                else:
-                    with self.assertRaises(RuntimeError):
-                        msmt.measure(123, 'measurable')
 
     def test_odd_numpy_datatypes(self):
         int_datatypes = [np.int8, np.int16, np.int32, np.int64, np.uint8, np.uint16, np.uint32, np.uint64]
@@ -401,7 +302,6 @@
 
             with Measurement('notify_msmt', notify=True) as msmt:
                 pass
->>>>>>> 1f102dd8
 
             self.assertListEqual(is_notified, ['notify_msmt'])
 
@@ -818,19 +718,11 @@
             shapes=((), (), ()),
         )
         self.values = (1, 2, 3)
-<<<<<<< HEAD
 
     def get_raw(self):
         return self.values
 
 
-=======
-
-    def get_raw(self):
-        return self.values
-
-
->>>>>>> 1f102dd8
 class TestMultiParameter(TestCase):
     def test_basic_multi_parameter(self):
         multi_parameter = MultiParameterTest("multi_param")
@@ -841,44 +733,11 @@
                 msmt.measure(multi_parameter)
 
         self.assertEqual(msmt.data_groups[(0, 0)].name, "multi_param")
-<<<<<<< HEAD
 
         verification_arrays = {
             (0, 0, 0): [1] * 11,
             (0, 0, 1): [2] * 11,
             (0, 0, 2): [3] * 11,
-        }
-
-        self.assertListEqual([(0, 0, 0), (0, 0, 1), (0, 0, 2)], list(msmt.data_arrays))
-
-        verify_msmt(msmt, verification_arrays=verification_arrays)
-
-    def test_double_multi_parameter(self):
-        multi_parameter1 = MultiParameterTest("multi_param1")
-        multi_parameter2 = MultiParameterTest("multi_param2")
-        multi_parameter2.values = (2,3,4)
-        sweep_param = Parameter("sweep_param", set_cmd=None)
-
-        with Measurement("test_double_multi_parameter") as msmt:
-            for val in Sweep(sweep_param.sweep(0, 10, 1)):
-                msmt.measure(multi_parameter1)
-                msmt.measure(multi_parameter2)
-
-        self.assertEqual(msmt.data_groups[(0, 0)].name, "multi_param1")
-        self.assertEqual(msmt.data_groups[(0, 1)].name, "multi_param2")
-=======
->>>>>>> 1f102dd8
-
-        verification_arrays = {
-            (0, 0, 0): [1] * 11,
-            (0, 0, 1): [2] * 11,
-            (0, 0, 2): [3] * 11,
-<<<<<<< HEAD
-            (0, 1, 0): [2] * 11,
-            (0, 1, 1): [3] * 11,
-            (0, 1, 2): [4] * 11,
-        }
-=======
         }
 
         self.assertListEqual([(0, 0, 0), (0, 0, 1), (0, 0, 2)], list(msmt.data_arrays))
@@ -907,7 +766,6 @@
             (0, 1, 1): [3] * 11,
             (0, 1, 2): [4] * 11,
         }
->>>>>>> 1f102dd8
         self.assertListEqual(list(verification_arrays), list(msmt.data_arrays))
 
         verify_msmt(msmt, verification_arrays=verification_arrays)
