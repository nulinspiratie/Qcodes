import itertools
<<<<<<< HEAD
from copy import copy
=======
import re
>>>>>>> 05e3bc7b

import pytest
import numpy as np
from hypothesis import given, settings
import hypothesis.strategies as hst

import qcodes as qc
from qcodes import ParamSpec, new_data_set, new_experiment, experiments
from qcodes import load_by_id, load_by_counter
from qcodes.dataset.descriptions import RunDescriber
from qcodes.dataset.dependencies import InterDependencies
from qcodes.tests.dataset.test_database_creation_and_upgrading import \
    error_caused_by
from qcodes.tests.dataset.test_descriptions import some_paramspecs
from qcodes.dataset.sqlite_base import _unicode_categories
from qcodes.dataset.database import get_DB_location
from qcodes.dataset.data_set import CompletedError, DataSet
from qcodes.dataset.guids import parse_guid
# pylint: disable=unused-import
from qcodes.tests.dataset.temporary_databases import (empty_temp_db,
                                                      experiment, dataset)
from qcodes.tests.dataset.dataset_fixtures import scalar_dataset, array_dataset, multi_dataset
# pylint: disable=unused-import
from qcodes.tests.dataset.test_descriptions import some_paramspecs

n_experiments = 0


def make_shadow_dataset(dataset: DataSet):
    """
    Creates a new DataSet object that points to the same run_id in the same
    database file as the given dataset object.

    Note that in order to achieve it `path_to_db` because this will create a
    new sqlite3 connection object behind the scenes. This is very useful for
    situations where one needs to assert the underlying modifications to the
    database file.
    """
    return DataSet(path_to_db=dataset.path_to_db, run_id=dataset.run_id)


@pytest.mark.usefixtures("experiment")
def test_has_attributes_after_init():
    """
    Ensure that all attributes are populated after __init__ in BOTH cases
    (run_id is None / run_id is not None)
    """

    attrs = ['path_to_db', '_path_to_db', 'conn', '_run_id', 'run_id',
             '_debug', 'subscribers', '_completed', 'name', 'table_name',
             'guid', 'number_of_results', 'counter', 'parameters',
             'paramspecs', 'exp_id', 'exp_name', 'sample_name',
             'run_timestamp_raw', 'completed_timestamp_raw', 'completed',
             'snapshot', 'snapshot_raw']

    path_to_db = get_DB_location()
    ds = DataSet(path_to_db, run_id=None)

    for attr in attrs:
        assert hasattr(ds, attr)
        getattr(ds, attr)

    ds = DataSet(path_to_db, run_id=1)

    for attr in attrs:
        assert hasattr(ds, attr)
        getattr(ds, attr)


def test_dataset_read_only_properties(dataset):
    read_only_props = ['run_id', 'path_to_db', 'name', 'table_name', 'guid',
                       'number_of_results', 'counter', 'parameters',
                       'paramspecs', 'exp_id', 'exp_name', 'sample_name',
                       'run_timestamp_raw', 'completed_timestamp_raw',
                       'snapshot', 'snapshot_raw']

    for prop in read_only_props:
        with pytest.raises(AttributeError, match="can't set attribute",
                           message=f"It is not expected to be possible to set "
                                   f"property {prop!r}"):
            setattr(dataset, prop, True)


@pytest.mark.usefixtures("experiment")
@pytest.mark.parametrize("non_existing_run_id", (1, 0, -1, 'number#42'))
def test_create_dataset_from_non_existing_run_id(non_existing_run_id):
    with pytest.raises(ValueError, match=f"Run with run_id "
                                         f"{non_existing_run_id} does not "
                                         f"exist in the database"):
        _ = DataSet(run_id=non_existing_run_id)


def test_create_dataset_pass_both_connection_and_path_to_db(experiment):
    with pytest.raises(ValueError, match="Both `path_to_db` and `conn` "
                                         "arguments have been passed together "
                                         "with non-None values. This is not "
                                         "allowed."):
        some_valid_connection = experiment.conn
        _ = DataSet(path_to_db="some valid path", conn=some_valid_connection)


def test_load_by_id(dataset):
    ds = load_by_id(dataset.run_id)
    assert dataset.run_id == ds.run_id
    assert dataset.path_to_db == ds.path_to_db


@pytest.mark.usefixtures('experiment')
@pytest.mark.parametrize('non_existing_run_id', (1, 0, -1))
def test_load_by_id_for_nonexisting_run_id(non_existing_run_id):
    with pytest.raises(ValueError, match=f'Run with run_id '
                                         f'{non_existing_run_id} does not '
                                         f'exist in the database'):
        _ = load_by_id(non_existing_run_id)


@pytest.mark.usefixtures('experiment')
def test_load_by_id_for_none():
    with pytest.raises(ValueError, match='run_id has to be a positive integer, '
                                         'not None.'):
        _ = load_by_id(None)


@settings(deadline=None)
@given(experiment_name=hst.text(min_size=1),
       sample_name=hst.text(min_size=1),
       dataset_name=hst.text(hst.characters(whitelist_categories=_unicode_categories),
                             min_size=1))
@pytest.mark.usefixtures("empty_temp_db")
def test_add_experiments(experiment_name,
                         sample_name, dataset_name):
    global n_experiments
    n_experiments += 1

    _ = new_experiment(experiment_name, sample_name=sample_name)
    exps = experiments()
    assert len(exps) == n_experiments
    exp = exps[-1]
    assert exp.name == experiment_name
    assert exp.sample_name == sample_name
    assert exp.last_counter == 0

    dataset = new_data_set(dataset_name)
    dsid = dataset.run_id
    loaded_dataset = load_by_id(dsid)
    expected_ds_counter = 1
    assert loaded_dataset.name == dataset_name
    assert loaded_dataset.counter == expected_ds_counter
    assert loaded_dataset.table_name == "{}-{}-{}".format(dataset_name,
                                                          exp.exp_id,
                                                          loaded_dataset.counter)
    expected_ds_counter += 1
    dataset = new_data_set(dataset_name)
    dsid = dataset.run_id
    loaded_dataset = load_by_id(dsid)
    assert loaded_dataset.name == dataset_name
    assert loaded_dataset.counter == expected_ds_counter
    assert loaded_dataset.table_name == "{}-{}-{}".format(dataset_name,
                                                          exp.exp_id,
                                                          loaded_dataset.counter)


def test_add_paramspec(dataset):
    exps = experiments()
    assert len(exps) == 1
    exp = exps[0]
    assert exp.name == "test-experiment"
    assert exp.sample_name == "test-sample"
    assert exp.last_counter == 1

    parameter_a = ParamSpec("a_param", "NUMERIC")
    parameter_b = ParamSpec("b_param", "NUMERIC", key="value", number=1)
    parameter_c = ParamSpec("c_param", "array", inferred_from=[parameter_a,
                                                               parameter_b])
    dataset.add_parameter(parameter_a)
    dataset.add_parameter(parameter_b)
    dataset.add_parameter(parameter_c)

    # Now retrieve the paramspecs

    shadow_ds = make_shadow_dataset(dataset)

    paramspecs = shadow_ds.paramspecs

    expected_keys = ['a_param', 'b_param', 'c_param']
    keys = sorted(list(paramspecs.keys()))
    assert keys == expected_keys
    for expected_param_name in expected_keys:
        ps = paramspecs[expected_param_name]
        assert ps.name == expected_param_name

    assert paramspecs['c_param'].inferred_from == 'a_param, b_param'

    assert paramspecs == dataset.paramspecs


def test_add_paramspec_one_by_one(dataset):
    exps = experiments()
    assert len(exps) == 1
    exp = exps[0]
    assert exp.name == "test-experiment"
    assert exp.sample_name == "test-sample"
    assert exp.last_counter == 1

    parameters = [ParamSpec("a", "NUMERIC"),
                  ParamSpec("b", "NUMERIC", key="value", number=1),
                  ParamSpec("c", "array")]
    for parameter in parameters:
        dataset.add_parameter(parameter)

    shadow_ds = make_shadow_dataset(dataset)

    paramspecs = shadow_ds.paramspecs

    expected_keys = ['a', 'b', 'c']
    keys = sorted(list(paramspecs.keys()))
    assert keys == expected_keys
    for expected_param_name in expected_keys:
        ps = paramspecs[expected_param_name]
        assert ps.name == expected_param_name

    assert paramspecs == dataset.paramspecs

    # Test that is not possible to add the same parameter again to the dataset
    with pytest.raises(ValueError, match=f'Duplicate parameter name: '
                                         f'{parameters[0].name}'):
        dataset.add_parameter(parameters[0])

    assert len(dataset.paramspecs.keys()) == 3
    assert len(shadow_ds.paramspecs.keys()) == 3


@pytest.mark.usefixtures("experiment")
def test_add_data_1d():
    exps = experiments()
    assert len(exps) == 1
    exp = exps[0]
    assert exp.name == "test-experiment"
    assert exp.sample_name == "test-sample"
    assert exp.last_counter == 0

    psx = ParamSpec("x", "numeric")
    psy = ParamSpec("y", "numeric", depends_on=['x'])

    mydataset = new_data_set("test-dataset", specs=[psx, psy])

    expected_x = []
    expected_y = []
    for x in range(100):
        expected_x.append([x])
        y = 3 * x + 10
        expected_y.append([y])
        mydataset.add_result({"x": x, "y": y})

    shadow_ds = make_shadow_dataset(mydataset)

    assert mydataset.get_data('x') == expected_x
    assert mydataset.get_data('y') == expected_y
    assert shadow_ds.get_data('x') == expected_x
    assert shadow_ds.get_data('y') == expected_y

    with pytest.raises(ValueError):
        mydataset.add_result({'y': 500})

    assert mydataset.completed is False
    mydataset.mark_complete()
    assert mydataset.completed is True

    with pytest.raises(ValueError):
        mydataset.add_result({'y': 500})

    with pytest.raises(CompletedError):
        mydataset.add_result({'x': 5})


@pytest.mark.usefixtures("experiment")
def test_add_data_array():
    exps = experiments()
    assert len(exps) == 1
    exp = exps[0]
    assert exp.name == "test-experiment"
    assert exp.sample_name == "test-sample"
    assert exp.last_counter == 0

    mydataset = new_data_set("test", specs=[ParamSpec("x", "numeric"),
                                            ParamSpec("y", "array")])

    expected_x = []
    expected_y = []
    for x in range(100):
        expected_x.append([x])
        y = np.random.random_sample(10)
        expected_y.append([y])
        mydataset.add_result({"x": x, "y": y})

    shadow_ds = make_shadow_dataset(mydataset)

    assert mydataset.get_data('x') == expected_x
    assert shadow_ds.get_data('x') == expected_x

    y_data = mydataset.get_data('y')
    np.testing.assert_allclose(y_data, expected_y)
    y_data = shadow_ds.get_data('y')
    np.testing.assert_allclose(y_data, expected_y)


@pytest.mark.usefixtures("experiment")
def test_adding_too_many_results():
    """
    This test really tests the "chunking" functionality of the
    insert_many_values function of the sqlite_base module
    """
    dataset = new_data_set("test_adding_too_many_results")
    xparam = ParamSpec("x", "numeric", label="x parameter",
                       unit='V')
    yparam = ParamSpec("y", 'numeric', label='y parameter',
                       unit='Hz', depends_on=[xparam])
    dataset.add_parameter(xparam)
    dataset.add_parameter(yparam)
    n_max = qc.SQLiteSettings.limits['MAX_VARIABLE_NUMBER']

    vals = np.linspace(0, 1, int(n_max/2)+2)
    results = [{'x': val} for val in vals]
    dataset.add_results(results)

    vals = np.linspace(0, 1, int(n_max/2)+1)
    results = [{'x': val, 'y': val} for val in vals]
    dataset.add_results(results)

    vals = np.linspace(0, 1, n_max*3)
    results = [{'x': val} for val in vals]
    dataset.add_results(results)


def test_modify_results(dataset):
    xparam = ParamSpec("x", "numeric")
    dataset.add_parameter(xparam)
    dataset.add_result({'x': 0})
    dataset.add_result({'x': 1})

    pytest.deprecated_call(dataset.modify_results, 0, [{'x': [10]}])
    assert [[10], [1]] == dataset.get_data(xparam)

    pytest.deprecated_call(dataset.modify_results, 1, [{'x': [14]}])
    assert [[10], [14]] == dataset.get_data(xparam)

    with pytest.raises(RuntimeError,
                       match='Rolling back due to unhandled exception'):
        # not sure calling `modify_results` like this is correct, anyway it
        # is difficult to find out what the call signature for multiple
        # results is supposed to look like...
        pytest.deprecated_call(
            dataset.modify_results, 0, [{'x': [5]}, {'x': [6]}])
        assert [[5], [6]] == dataset.get_data(xparam)

    pytest.xfail('modify_results does not seem to work for cases where '
                 'multiple values of multiple parameters need to be changed. '
                 'Anyway, the signature needs to be revisited, '
                 'and consequently the correct behavior needs to be '
                 'implemented and covered with tests.')


def test_modify_result(dataset):
    xparam = ParamSpec("x", "numeric", label="x parameter",
                       unit='V')
    yparam = ParamSpec("y", 'numeric', label='y parameter',
                       unit='Hz', depends_on=[xparam])
    zparam = ParamSpec("z", 'array', label='z parameter',
                       unit='sqrt(Hz)', depends_on=[xparam])
    dataset.add_parameter(xparam)
    dataset.add_parameter(yparam)
    dataset.add_parameter(zparam)

    xdata = 0
    ydata = 1
    zdata = np.linspace(0, 1, 100)

    dataset.add_result({'x': 0, 'y': 1, 'z': zdata})

    shadow_ds = make_shadow_dataset(dataset)

    try:
        assert dataset.get_data('x')[0][0] == xdata
        assert dataset.get_data('y')[0][0] == ydata
        assert (dataset.get_data('z')[0][0] == zdata).all()

        assert shadow_ds.get_data('x')[0][0] == xdata
        assert shadow_ds.get_data('y')[0][0] == ydata
        assert (shadow_ds.get_data('z')[0][0] == zdata).all()

        with pytest.raises(ValueError):
            pytest.deprecated_call(
                dataset.modify_result, 0, {' x': 1})

        xdata = 1
        ydata = 12
        zdata = np.linspace(0, 1, 99)

        pytest.deprecated_call(dataset.modify_result, 0, {'x': xdata})
        assert dataset.get_data('x')[0][0] == xdata
        assert shadow_ds.get_data('x')[0][0] == xdata

        pytest.deprecated_call(dataset.modify_result, 0, {'y': ydata})
        assert dataset.get_data('y')[0][0] == ydata
        assert shadow_ds.get_data('y')[0][0] == ydata

        pytest.deprecated_call(dataset.modify_result, 0, {'z': zdata})
        assert (dataset.get_data('z')[0][0] == zdata).all()
        assert (shadow_ds.get_data('z')[0][0] == zdata).all()

        dataset.mark_complete()

        with pytest.raises(CompletedError):
            pytest.deprecated_call(dataset.modify_result, 0, {'x': 2})

    finally:
        shadow_ds.conn.close()


@pytest.mark.xfail(reason='This function does not seem to work the way its '
                          'docstring suggests. See the test body for more '
                          'information.')
def test_add_parameter_values(dataset):
    n = 2
    m = n + 1

    xparam = ParamSpec('x', 'numeric')
    dataset.add_parameter(xparam)

    x_results = [{'x': x} for x in range(n)]
    dataset.add_results(x_results)

    yparam = ParamSpec("y", "numeric")

    match_str = f'Need to have {n} values but got {m}.'
    match_str = re.escape(match_str)
    with pytest.raises(ValueError, match=match_str):
        pytest.deprecated_call(
            dataset.add_parameter_values, yparam, [y for y in range(m)])

    yvals = [y for y in range(n)]

    # Unlike what the docstring of the method suggests,
    # `add_parameter_values` does NOT add a new parameter and values for it
    # "NEXT TO the columns of values of existing parameters".
    #
    # In other words, if the initial state of the table is:
    #
    # |   x  |
    # --------
    # |   1  |
    # |   2  |
    #
    # then the state of the table after calling `add_parameter_values` is
    # going to be:
    #
    # |   x  |   y  |
    # ---------------
    # |   1  | NULL |
    # |   2  | NULL |
    # | NULL |  25  |
    # | NULL |  42  |
    #
    # while the docstring suggests the following state:
    #
    # |   x  |   y  |
    # ---------------
    # |   1  |  25  |
    # |   2  |  42  |
    #

    y_expected = [[None]] * n + [[y] for y in yvals]
    pytest.deprecated_call(
        dataset.add_parameter_values, yparam, yvals)

    shadow_ds = make_shadow_dataset(dataset)

    try:
        assert y_expected == dataset.get_data(yparam)
        assert y_expected == shadow_ds.get_data(yparam)

        dataset.mark_complete()

        # and now let's test that dataset's connection does not commit anymore
        # when `atomic` is used
        dataset.add_results([{yparam.name: -2}])
        y_expected_2 = y_expected + [[-2]]

        assert y_expected_2 == dataset.get_data(yparam)
        assert y_expected_2 == shadow_ds.get_data(yparam)

    finally:
        shadow_ds.conn.close()


@pytest.mark.usefixtures("dataset")
def test_load_by_counter():
    exps = experiments()
    assert len(exps) == 1
    exp = exps[0]
    assert exp.name == "test-experiment"
    assert exp.sample_name == "test-sample"
    assert exp.last_counter == 1

    dataset = load_by_counter(1, 1)

    assert "test-dataset" == dataset.name
    assert exp.sample_name == dataset.sample_name
    assert exp.name == dataset.exp_name


@pytest.mark.usefixtures("experiment")
@pytest.mark.parametrize('nonexisting_counter', (-1, 0, 1, None))
def test_load_by_counter_for_nonexisting_counter(nonexisting_counter):
    exp_id = 1
    with pytest.raises(RuntimeError, match='Expected one row'):
        _ = load_by_counter(exp_id, nonexisting_counter)


@pytest.mark.usefixtures("empty_temp_db")
@pytest.mark.parametrize('nonexisting_exp_id', (-1, 0, 1, None))
def test_load_by_counter_for_nonexisting_experiment(nonexisting_exp_id):
    with pytest.raises(RuntimeError, match='Expected one row'):
        _ = load_by_counter(nonexisting_exp_id, 1)


@pytest.mark.usefixtures("empty_temp_db")
def test_dataset_with_no_experiment_raises():
    with pytest.raises(ValueError):
        new_data_set("test-dataset",
                     specs=[ParamSpec("x", "numeric"),
                            ParamSpec("y", "numeric")])


def test_guid(dataset):
    guid = dataset.guid
    assert len(guid) == 36
    parse_guid(guid)


def test_numpy_ints(dataset):
    """
     Test that we can insert numpy integers in the data set
    """
    xparam = ParamSpec('x', 'numeric')
    dataset.add_parameter(xparam)

    numpy_ints = [
        np.int, np.int8, np.int16, np.int32, np.int64,
        np.uint, np.uint8, np.uint16, np.uint32, np.uint64
    ]

    results = [{"x": tp(1)} for tp in numpy_ints]
    dataset.add_results(results)
    expected_result = len(numpy_ints) * [[1]]
    assert dataset.get_data("x") == expected_result


def test_numpy_floats(dataset):
    """
    Test that we can insert numpy floats in the data set
    """
    float_param = ParamSpec('y', 'numeric')
    dataset.add_parameter(float_param)

    numpy_floats = [np.float, np.float16, np.float32, np.float64]
    results = [{"y": tp(1.2)} for tp in numpy_floats]
    dataset.add_results(results)
    expected_result = [[tp(1.2)] for tp in numpy_floats]
    assert np.allclose(dataset.get_data("y"), expected_result, atol=1E-8)



def test_numpy_nan(dataset):
    parameter_m = ParamSpec("m", "numeric")
    dataset.add_parameter(parameter_m)

    data_dict = [{"m": value} for value in [0.0, np.nan, 1.0]]
    dataset.add_results(data_dict)
    retrieved = dataset.get_data("m")
    assert np.isnan(retrieved[1])


def test_missing_keys(dataset):
    """
    Test that we can now have partial results with keys missing. This is for
    example handy when having an interleaved 1D and 2D sweep.
    """

    x = ParamSpec("x", paramtype='numeric')
    y = ParamSpec("y", paramtype='numeric')
    a = ParamSpec("a", paramtype='numeric', depends_on=[x])
    b = ParamSpec("b", paramtype='numeric', depends_on=[x, y])

    dataset.add_parameter(x)
    dataset.add_parameter(y)
    dataset.add_parameter(a)
    dataset.add_parameter(b)

    def fa(xv):
        return xv + 1

    def fb(xv, yv):
        return xv + 2 - yv * 3

    results = []
    xvals = [1, 2, 3]
    yvals = [2, 3, 4]

    for xv in xvals:
        results.append({"x": xv, "a": fa(xv)})
        for yv in yvals:
            results.append({"x": xv, "y": yv, "b": fb(xv, yv)})

    dataset.add_results(results)

    assert dataset.get_values("x") == [[r["x"]] for r in results]
    assert dataset.get_values("y") == [[r["y"]] for r in results if "y" in r]
    assert dataset.get_values("a") == [[r["a"]] for r in results if "a" in r]
    assert dataset.get_values("b") == [[r["b"]] for r in results if "b" in r]

    assert dataset.get_setpoints("a")['x'] == [[xv] for xv in xvals]

    tmp = [list(t) for t in zip(*(itertools.product(xvals, yvals)))]
    expected_setpoints = [[[v] for v in vals] for vals in tmp]

    assert dataset.get_setpoints("b")['x'] == expected_setpoints[0]
    assert dataset.get_setpoints("b")['y'] == expected_setpoints[1]


@pytest.mark.usefixtures('experiment')
def test_get_description(some_paramspecs):

    paramspecs = some_paramspecs[2]

    ds = DataSet()

    assert ds.run_id == 1

    desc = ds.description
    assert desc == RunDescriber(InterDependencies())

    ds.add_parameter(paramspecs['ps1'])
    desc = ds.description
    assert desc == RunDescriber(InterDependencies(paramspecs['ps1']))

    ds.add_parameter(paramspecs['ps2'])
    desc = ds.description
    assert desc == RunDescriber(InterDependencies(paramspecs['ps1'],
                                                  paramspecs['ps2']))

    # the run description gets written as the first data point is added,
    # so now no description should be stored in the database
    prematurely_loaded_ds = DataSet(run_id=1)
    assert prematurely_loaded_ds.description == RunDescriber(InterDependencies())

    ds.add_result({'ps1': 1, 'ps2': 2})

    loaded_ds = DataSet(run_id=1)

    assert loaded_ds.description == desc


def test_metadata(experiment, request):

    metadata1 = {'number': 1, "string": "Once upon a time..."}
    metadata2 = {'more': 'meta'}

    ds1 = DataSet(metadata=metadata1)
    request.addfinalizer(ds1.conn.close)
    ds2 = DataSet(metadata=metadata2)
    request.addfinalizer(ds2.conn.close)

    assert ds1.run_id == 1
    assert ds1.metadata == metadata1
    assert ds2.run_id == 2
    assert ds2.metadata == metadata2

    loaded_ds1 = DataSet(run_id=1)
    request.addfinalizer(loaded_ds1.conn.close)
    assert loaded_ds1.metadata == metadata1
    loaded_ds2 = DataSet(run_id=2)
    request.addfinalizer(loaded_ds2.conn.close)
    assert loaded_ds2.metadata == metadata2

    badtag = 'lex luthor'
    sorry_metadata = {'superman': 1, badtag: None, 'spiderman': 'two'}

    bad_tag_msg = (f'Tag {badtag} has value None. '
                    ' That is not a valid metadata value!')

    with pytest.raises(RuntimeError,
                       match='Rolling back due to unhandled exception') as e:
        for tag, value in sorry_metadata.items():
            ds1.add_metadata(tag, value)

    assert error_caused_by(e, bad_tag_msg)


class TestGetData:
    x = ParamSpec("x", paramtype='numeric')
    n_vals = 5
    xvals = list(range(n_vals))
    # this is the format of how data is returned by DataSet.get_data
    # which means "a list of table rows"
    xdata = [[x] for x in xvals]

    @pytest.fixture(autouse=True)
    def ds_with_vals(self, dataset):
        """
        This fixture creates a DataSet with values that is to be used by all
        the tests in this class
        """
        dataset.add_parameter(self.x)
        for xv in self.xvals:
            dataset.add_result({self.x.name: xv})

        return dataset

    @pytest.mark.parametrize(
        ("start", "end", "expected"),
        [
            # test without start and end
            (None, None, xdata),

            # test for start only
            (0, None, xdata),
            (2, None, xdata[(2-1):]),
            (-2, None, xdata),
            (n_vals, None, xdata[(n_vals-1):]),
            (n_vals + 1, None, []),
            (n_vals + 2, None, []),

            # test for end only
            (None, 0, []),
            (None, 2, xdata[:2]),
            (None, -2, []),
            (None, n_vals, xdata),
            (None, n_vals + 1, xdata),
            (None, n_vals + 2, xdata),

            # test for start and end
            (0, 0, []),
            (1, 1, [xdata[1-1]]),
            (2, 1, []),
            (2, 0, []),
            (1, 0, []),
            (n_vals, n_vals, [xdata[n_vals-1]]),
            (n_vals, n_vals - 1, []),
            (2, 4, xdata[(2-1):4]),
        ],
    )
    def test_get_data_with_start_and_end_args(self, ds_with_vals,
                                              start, end, expected):
        assert expected == ds_with_vals.get_data(self.x, start=start, end=end)


def test_get_parameter_data(scalar_dataset):
    parameter_test_helper(scalar_dataset)


def test_get_array_parameter_data(array_dataset):
    parameter_test_helper(array_dataset)


def test_get_multi_parameter_data(multi_dataset):
    parameter_test_helper(multi_dataset)


def parameter_test_helper(ds):
    params = ds.parameters.split(',')
    # delete some random parameter to test it with an incomplete list
    del params[-2]
    # replace first list entry by paramspec
    param_names = copy(params)
    params[0] = ds.paramspecs[params[0]]

    ref = ds.get_data(*params)
    dut = ds.get_parameter_data(*params)

    for i_row, row in enumerate(ref):
        for i_param, param_name in enumerate(param_names):
            v_ref = row[i_param]
            v_test = dut[param_name][i_row]
            if isinstance(v_ref, float):
                assert isinstance(v_test, np.float64)
            elif isinstance(v_ref, int):
                assert isinstance(v_test, np.int32)
            else:
                raise RuntimeError('Unsupported data type')
            assert np.isclose(v_test, v_ref)<|MERGE_RESOLUTION|>--- conflicted
+++ resolved
@@ -1,9 +1,7 @@
 import itertools
-<<<<<<< HEAD
 from copy import copy
-=======
 import re
->>>>>>> 05e3bc7b
+
 
 import pytest
 import numpy as np
