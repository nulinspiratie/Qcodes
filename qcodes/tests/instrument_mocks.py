import numpy as np

from qcodes.instrument.base import Instrument
from qcodes.utils.validators import Numbers
from qcodes.instrument.parameter import MultiParameter, ManualParameter
<<<<<<< HEAD


class AMockModel(MockModel):

    def __init__(self):
        self._memory = {}
        self._reset()
        super().__init__()

    def _reset(self):
        self._gates = [0.0, 0.0, 0.0]
        self._excitation = 0.1

    @staticmethod
    def fmt(value):
        return '{:.3f}'.format(value)

    def gates_set(self, parameter, value):
        if parameter[0] == 'c':
            self._gates[int(parameter[1:])] = float(value)
        elif parameter == 'rst' and value is None:
            # resets gates AND excitation, so we can use gates.reset() to
            # reset the entire model
            self._reset()
        elif parameter[:3] == 'mem':
            slot = int(parameter[3:])
            self._memory[slot] = value
        else:
            raise ValueError

    def gates_get(self, parameter):
        if parameter[0] == 'c':
            return self.fmt(self._gates[int(parameter[1:])])
        elif parameter[:3] == 'mem':
            slot = int(parameter[3:])
            return self._memory[slot]
        else:
            raise ValueError

    def source_set(self, parameter, value):
        if parameter == 'ampl':
            try:
                self._excitation = float(value)
            except ValueError:
                # "Off" as in the MultiType sweep step test
                self._excitation = None
        else:
            raise ValueError(parameter, value)

    def source_get(self, parameter):
        if parameter == 'ampl':
            return self.fmt(self._excitation)
        # put mem here too, just so we can be 100% sure it's going through
        # the model
        elif parameter[:3] == 'mem':
            slot = int(parameter[3:])
            return self._memory[slot]
        else:
            raise ValueError

    def meter_get(self, parameter):
        if parameter == 'ampl':
            gates = self._gates
            # here's my super complex model output!
            return self.fmt(self._excitation *
                            (gates[0] + gates[1]**2 + gates[2]**3))
        elif parameter[:5] == 'echo ':
            return self.fmt(float(parameter[5:]))

    # alias because we need new names when we instantiate an instrument
    # locally at the same time as remotely
    def gateslocal_set(self, parameter, value):
        return self.gates_set(parameter, value)

    def gateslocal_get(self, parameter):
        return self.gates_get(parameter)

    def sourcelocal_set(self, parameter, value):
        return self.source_set(parameter, value)

    def sourcelocal_get(self, parameter):
        return self.source_get(parameter)

    def meterlocal_get(self, parameter):
        return self.meter_get(parameter)


class ParamNoDoc:

    def __init__(self, name, *args, **kwargs):
        self.name = name

    def get_attrs(self):
        return []


class MockInstTester(MockInstrument):

    def __init__(self, *args, **kwargs):
        super().__init__(*args, **kwargs)
        self.attach_adder()

    def attach_adder(self):
        """
        this function attaches a closure to the object, so can only be
        executed after creating the server because a closure is not
        picklable
        """
        a = 5

        def f(b):
            """
            not the same function as the original method
            """
            return a + b
        self.add5 = f

    def add5(self, b):
        """
        The class copy of this should not get run, because it should
        be overwritten on the server by the closure version.
        """
        raise RuntimeError('dont run this one!')


class MockGates(MockInstTester):

    def __init__(self, name='gates', model=None, **kwargs):
        super().__init__(name, model=model, delay=0.001, **kwargs)

        for i in range(3):
            cmdbase = 'c{}'.format(i)
            self.add_parameter('chan{}'.format(i), get_cmd=cmdbase + '?',
                               set_cmd=cmdbase + ':{:.4f}',
                               get_parser=float,
                               vals=Numbers(-10, 10))
            self.add_parameter('chan{}step'.format(i),
                               get_cmd=cmdbase + '?',
                               set_cmd=cmdbase + ':{:.4f}',
                               get_parser=float,
                               vals=Numbers(-10, 10),
                               step=0.1, delay=0.005)

        self.add_parameter('chan0slow', get_cmd='c0?',
                           set_cmd=self.slow_neg_set, get_parser=float,
                           vals=Numbers(-10, 10), step=0.2,
                           delay=0.02)
        self.add_parameter('chan0slow2', get_cmd='c0?',
                           set_cmd=self.slow_neg_set, get_parser=float,
                           vals=Numbers(-10, 10), step=0.2,
                           delay=0.01, max_delay=0.02)
        self.add_parameter('chan0slow3', get_cmd='c0?',
                           set_cmd=self.slow_neg_set, get_parser=float,
                           vals=Numbers(-10, 10), step=0.2,
                           delay=0.01, max_delay=0.08)
        self.add_parameter('chan0slow4', get_cmd='c0?',
                           set_cmd=self.slow_neg_set, get_parser=float,
                           vals=Numbers(-10, 10),
                           delay=0.01, max_delay=0.02)
        self.add_parameter('chan0slow5', get_cmd='c0?',
                           set_cmd=self.slow_neg_set, get_parser=float,
                           vals=Numbers(-10, 10),
                           delay=0.01, max_delay=0.08)

        self.add_function('reset', call_cmd='rst')

        self.add_parameter('foo', parameter_class=ParamNoDoc)

    def slow_neg_set(self, val):
        if val < 0:
            time.sleep(0.05)
        self.chan0.set(val)


class MockSource(MockInstTester):

    def __init__(self, name='source', model=None, **kwargs):
        super().__init__(name, model=model, delay=0.001, **kwargs)

        self.add_parameter('amplitude', get_cmd='ampl?',
                           set_cmd='ampl:{:.4f}', get_parser=float,
                           vals=Numbers(0, 1),
                           step=0.2, delay=0.005)


class MockMeter(MockInstTester):

    def __init__(self, name='meter', model=None, **kwargs):
        super().__init__(name, model=model, delay=0.001, **kwargs)

        self.add_parameter('amplitude', get_cmd='ampl?', get_parser=float)
        self.add_function('echo', call_cmd='echo {:.2f}?',
                          args=[Numbers(0, 1000)], return_parser=float)
=======
>>>>>>> 0035a77c


class MockParabola(Instrument):
    '''
    Holds dummy parameters which are get and set able as well as provides
    some basic functions that depends on these parameters for testing
    purposes.

    This instrument is intended to be simpler than the mock model in that it
    does not emulate communications.

    It has 3 main parameters (x, y, z) in order to allow for testing of 3D
    sweeps. The function (parabola with optional noise) is chosen to allow
    testing of numerical optimizations.
    '''

    def __init__(self, name, **kw):
        super().__init__(name, **kw)

        # Instrument parameters
        for parname in ['x', 'y', 'z']:
            self.add_parameter(parname, unit='a.u.',
                               parameter_class=ManualParameter,
                               vals=Numbers(), initial_value=0)

        self.add_parameter('noise', unit='a.u.',
                           label='white noise amplitude',
                           parameter_class=ManualParameter,
                           vals=Numbers(), initial_value=0)

        self.add_parameter('parabola', unit='a.u.',
                           get_cmd=self._measure_parabola)
        self.add_parameter('skewed_parabola', unit='a.u.',
                           get_cmd=self._measure_skewed_parabola)

    def _measure_parabola(self):
        return (self.x.get()**2 + self.y.get()**2 + self.z.get()**2 +
                self.noise.get()*np.random.rand(1))

    def _measure_skewed_parabola(self):
        '''
        Adds an -x term to add a corelation between the parameters.
        '''
        return ((self.x.get()**2 + self.y.get()**2 +
                self.z.get()**2)*(1 + abs(self.y.get()-self.x.get())) +
                self.noise.get()*np.random.rand(1))


class MockMetaParabola(Instrument):
    '''
    Test for a meta instrument, has a tunable gain knob
    '''
    # TODO (giulioungaretti) remove unneded shared_kwargs
    shared_kwargs = ['mock_parabola_inst']

    def __init__(self, name, mock_parabola_inst, **kw):
        super().__init__(name, **kw)
        self.mock_parabola_inst = mock_parabola_inst

        # Instrument parameters
        for parname in ['x', 'y', 'z']:
            self.add_parameter(parname, unit='a.u.',
                               parameter_class=ManualParameter,
                               vals=Numbers(), initial_value=0)
        self.add_parameter('gain', parameter_class=ManualParameter,
                           initial_value=1)

        self.add_parameter('parabola', unit='a.u.',
                           get_cmd=self._get_parabola)
        self.add_parameter('skewed_parabola', unit='a.u.',
                           get_cmd=self._get_skew_parabola)

    def _get_parabola(self):
        val = self.mock_parabola_inst.parabola.get()
        return val*self.gain.get()

    def _get_skew_parabola(self):
        val = self.mock_parabola_inst.skewed_parabola.get()
        return val*self.gain.get()


class DummyInstrument(Instrument):

    def __init__(self, name='dummy', gates=['dac1', 'dac2', 'dac3'], **kwargs):

        """
        Create a dummy instrument that can be used for testing

        Args:
            name (string): name for the instrument
            gates (list): list of names that is used to create parameters for
                            the instrument
        """
        super().__init__(name, **kwargs)

        # make gates
        for _, g in enumerate(gates):
            self.add_parameter(g,
                               parameter_class=ManualParameter,
                               initial_value=0,
                               label='Gate {}'.format(g),
                               unit="V",
                               vals=Numbers(-800, 400))


class MultiGetter(MultiParameter):
    """
    Test parameters with complicated return values
    instantiate with kwargs::

        MultiGetter(name1=return_val1, name2=return_val2)

    to set the names and (constant) return values of the
    pieces returned. Each return_val can be any array-like
    object
    eg::

        MultiGetter(one=1, onetwo=(1, 2))

    """
    def __init__(self, **kwargs):
        names = tuple(sorted(kwargs.keys()))
        self._return = tuple(kwargs[k] for k in names)
        shapes = tuple(np.shape(v) for v in self._return)
        super().__init__(name='multigetter', names=names, shapes=shapes)

    def get(self):
        return self._return


class MultiSetPointParam(MultiParameter):
    """
    Multiparameter which only purpose it to test that units, setpoints
    and so on are copied correctly to the individual arrays in the datarray.
    """
    def __init__(self):
        name = 'testparameter'
        shapes = ((5,), (5,))
        names = ('this', 'that')
        labels = ('this label', 'that label')
        units = ('this unit', 'that unit')
        sp_base = tuple(np.linspace(5, 9, 5))
        setpoints = ((sp_base,), (sp_base,))
        setpoint_names = (('this_setpoint',), ('this_setpoint',))
        setpoint_labels = (('this setpoint',), ('this setpoint',))
        setpoint_units = (('this setpointunit',), ('this setpointunit',))
        super().__init__(name, names, shapes,
                         labels=labels,
                         units=units,
                         setpoints=setpoints,
                         setpoint_labels=setpoint_labels,
                         setpoint_names=setpoint_names,
                         setpoint_units=setpoint_units)

    def get(self):
        return np.zeros(5), np.ones(5)<|MERGE_RESOLUTION|>--- conflicted
+++ resolved
@@ -3,202 +3,6 @@
 from qcodes.instrument.base import Instrument
 from qcodes.utils.validators import Numbers
 from qcodes.instrument.parameter import MultiParameter, ManualParameter
-<<<<<<< HEAD
-
-
-class AMockModel(MockModel):
-
-    def __init__(self):
-        self._memory = {}
-        self._reset()
-        super().__init__()
-
-    def _reset(self):
-        self._gates = [0.0, 0.0, 0.0]
-        self._excitation = 0.1
-
-    @staticmethod
-    def fmt(value):
-        return '{:.3f}'.format(value)
-
-    def gates_set(self, parameter, value):
-        if parameter[0] == 'c':
-            self._gates[int(parameter[1:])] = float(value)
-        elif parameter == 'rst' and value is None:
-            # resets gates AND excitation, so we can use gates.reset() to
-            # reset the entire model
-            self._reset()
-        elif parameter[:3] == 'mem':
-            slot = int(parameter[3:])
-            self._memory[slot] = value
-        else:
-            raise ValueError
-
-    def gates_get(self, parameter):
-        if parameter[0] == 'c':
-            return self.fmt(self._gates[int(parameter[1:])])
-        elif parameter[:3] == 'mem':
-            slot = int(parameter[3:])
-            return self._memory[slot]
-        else:
-            raise ValueError
-
-    def source_set(self, parameter, value):
-        if parameter == 'ampl':
-            try:
-                self._excitation = float(value)
-            except ValueError:
-                # "Off" as in the MultiType sweep step test
-                self._excitation = None
-        else:
-            raise ValueError(parameter, value)
-
-    def source_get(self, parameter):
-        if parameter == 'ampl':
-            return self.fmt(self._excitation)
-        # put mem here too, just so we can be 100% sure it's going through
-        # the model
-        elif parameter[:3] == 'mem':
-            slot = int(parameter[3:])
-            return self._memory[slot]
-        else:
-            raise ValueError
-
-    def meter_get(self, parameter):
-        if parameter == 'ampl':
-            gates = self._gates
-            # here's my super complex model output!
-            return self.fmt(self._excitation *
-                            (gates[0] + gates[1]**2 + gates[2]**3))
-        elif parameter[:5] == 'echo ':
-            return self.fmt(float(parameter[5:]))
-
-    # alias because we need new names when we instantiate an instrument
-    # locally at the same time as remotely
-    def gateslocal_set(self, parameter, value):
-        return self.gates_set(parameter, value)
-
-    def gateslocal_get(self, parameter):
-        return self.gates_get(parameter)
-
-    def sourcelocal_set(self, parameter, value):
-        return self.source_set(parameter, value)
-
-    def sourcelocal_get(self, parameter):
-        return self.source_get(parameter)
-
-    def meterlocal_get(self, parameter):
-        return self.meter_get(parameter)
-
-
-class ParamNoDoc:
-
-    def __init__(self, name, *args, **kwargs):
-        self.name = name
-
-    def get_attrs(self):
-        return []
-
-
-class MockInstTester(MockInstrument):
-
-    def __init__(self, *args, **kwargs):
-        super().__init__(*args, **kwargs)
-        self.attach_adder()
-
-    def attach_adder(self):
-        """
-        this function attaches a closure to the object, so can only be
-        executed after creating the server because a closure is not
-        picklable
-        """
-        a = 5
-
-        def f(b):
-            """
-            not the same function as the original method
-            """
-            return a + b
-        self.add5 = f
-
-    def add5(self, b):
-        """
-        The class copy of this should not get run, because it should
-        be overwritten on the server by the closure version.
-        """
-        raise RuntimeError('dont run this one!')
-
-
-class MockGates(MockInstTester):
-
-    def __init__(self, name='gates', model=None, **kwargs):
-        super().__init__(name, model=model, delay=0.001, **kwargs)
-
-        for i in range(3):
-            cmdbase = 'c{}'.format(i)
-            self.add_parameter('chan{}'.format(i), get_cmd=cmdbase + '?',
-                               set_cmd=cmdbase + ':{:.4f}',
-                               get_parser=float,
-                               vals=Numbers(-10, 10))
-            self.add_parameter('chan{}step'.format(i),
-                               get_cmd=cmdbase + '?',
-                               set_cmd=cmdbase + ':{:.4f}',
-                               get_parser=float,
-                               vals=Numbers(-10, 10),
-                               step=0.1, delay=0.005)
-
-        self.add_parameter('chan0slow', get_cmd='c0?',
-                           set_cmd=self.slow_neg_set, get_parser=float,
-                           vals=Numbers(-10, 10), step=0.2,
-                           delay=0.02)
-        self.add_parameter('chan0slow2', get_cmd='c0?',
-                           set_cmd=self.slow_neg_set, get_parser=float,
-                           vals=Numbers(-10, 10), step=0.2,
-                           delay=0.01, max_delay=0.02)
-        self.add_parameter('chan0slow3', get_cmd='c0?',
-                           set_cmd=self.slow_neg_set, get_parser=float,
-                           vals=Numbers(-10, 10), step=0.2,
-                           delay=0.01, max_delay=0.08)
-        self.add_parameter('chan0slow4', get_cmd='c0?',
-                           set_cmd=self.slow_neg_set, get_parser=float,
-                           vals=Numbers(-10, 10),
-                           delay=0.01, max_delay=0.02)
-        self.add_parameter('chan0slow5', get_cmd='c0?',
-                           set_cmd=self.slow_neg_set, get_parser=float,
-                           vals=Numbers(-10, 10),
-                           delay=0.01, max_delay=0.08)
-
-        self.add_function('reset', call_cmd='rst')
-
-        self.add_parameter('foo', parameter_class=ParamNoDoc)
-
-    def slow_neg_set(self, val):
-        if val < 0:
-            time.sleep(0.05)
-        self.chan0.set(val)
-
-
-class MockSource(MockInstTester):
-
-    def __init__(self, name='source', model=None, **kwargs):
-        super().__init__(name, model=model, delay=0.001, **kwargs)
-
-        self.add_parameter('amplitude', get_cmd='ampl?',
-                           set_cmd='ampl:{:.4f}', get_parser=float,
-                           vals=Numbers(0, 1),
-                           step=0.2, delay=0.005)
-
-
-class MockMeter(MockInstTester):
-
-    def __init__(self, name='meter', model=None, **kwargs):
-        super().__init__(name, model=model, delay=0.001, **kwargs)
-
-        self.add_parameter('amplitude', get_cmd='ampl?', get_parser=float)
-        self.add_function('echo', call_cmd='echo {:.2f}?',
-                          args=[Numbers(0, 1000)], return_parser=float)
-=======
->>>>>>> 0035a77c
 
 
 class MockParabola(Instrument):
