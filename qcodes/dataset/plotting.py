--- conflicted
+++ resolved
@@ -78,7 +78,7 @@
         smart_colorscale: if True, the colorscale of heatmap plots will be
             automatically adjusted to disregard outliers.
 
-    returns:
+    Returns:
         a list of axes and a list of colorbars of the same length. The
         colorbar axes may be None if no colorbar is created (e.g. for
         1D plots)
@@ -173,8 +173,10 @@
                                      **kwargs)
 
             _set_data_axes_labels(ax, data, colorbar)
+
             if rescale_axes:
                 _rescale_ticks_and_units(ax, data, colorbar)
+
             if smart_colorscale:
                 colorbar.mappable.set_clim(*auto_range_iqr(zpoints))
 
@@ -241,18 +243,14 @@
     Returns:
         The matplotlib axis handles for plot and colorbar
     """
-<<<<<<< HEAD
     z_is_string_valued = isinstance(z[0], str)
 
     if z_is_string_valued:
         z_int = list(range(len(z)))
-        mappable = ax.scatter(x=x, y=y, c=z_int)
+        mappable = ax.scatter(x=x, y=y, c=z_int, **kwargs)
     else:
-        mappable = ax.scatter(x=x, y=y, c=z)
-
-=======
-    mappable = ax.scatter(x=x, y=y, c=z, **kwargs)
->>>>>>> 4a737aa3
+        mappable = ax.scatter(x=x, y=y, c=z, **kwargs)
+
     if colorbar is not None:
         colorbar = ax.figure.colorbar(mappable, ax=ax, cax=colorbar.ax)
     else:
@@ -268,13 +266,9 @@
                          y: np.ndarray,
                          z: np.ndarray,
                          ax: matplotlib.axes.Axes,
-<<<<<<< HEAD
-                         colorbar: matplotlib.colorbar.Colorbar=None
+                         colorbar: matplotlib.colorbar.Colorbar=None,
+                         **kwargs
                          ) -> AxesTuple:
-=======
-                         colorbar: matplotlib.colorbar.Colorbar=None,
-                         **kwargs) -> AxesTuple:
->>>>>>> 4a737aa3
     """
     Plot a heatmap of z using x and y as axes. Assumes that the data
     are rectangular, i.e. that x and y together describe a rectangular
@@ -454,4 +448,4 @@
         if z_ticks_formatter is not None and new_z_label is not None:
             cax.set_label(new_z_label)
             cax.formatter = z_ticks_formatter
-            cax.update_ticks()
+            cax.update_ticks()