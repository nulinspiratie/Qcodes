--- conflicted
+++ resolved
@@ -201,10 +201,6 @@
             for array in self.arrays.values():
                 array.init_data()
 
-<<<<<<< HEAD
-    def __getitem__(self, key):
-        return self.arrays[key]
-=======
     @property
     def filepath(self) -> Path:
         if isinstance(self.location, str):
@@ -217,7 +213,6 @@
             return self.arrays[key]
         else:
             return self.get_array(key)
->>>>>>> a1f266c6
 
     def _ipython_key_completions_(self):
         """Tab completion for IPython, i.e. the data arrays """
