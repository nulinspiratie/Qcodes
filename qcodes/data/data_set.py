"""DataSet class and factory functions."""

import time
import logging
from warnings import warn
from traceback import format_exc
from copy import deepcopy
from collections import OrderedDict
from pathlib import Path
from typing import Union

from .gnuplot_format import GNUPlotFormat
from .io import DiskIO
from .location import FormatLocation
from qcodes.utils.helpers import DelegateAttributes, full_class, deep_update, \
    get_last_input_cells
from .data_array import DataArray

log = logging.getLogger(__name__)


def new_data(location=None, loc_record=None, name=None, overwrite=False,
             io=None, **kwargs):
    """
    Create a new DataSet.

    Args:
        location (str or callable or False, optional): If you provide a string,
            it must be an unused location in the io manager. Can also be:

            - a callable ``location provider`` with one required parameter
              (the io manager), and one optional (``record`` dict),
              which returns a location string when called
            - ``False`` - denotes an only-in-memory temporary DataSet.

            Note that the full path to or physical location of the data is a
            combination of io + location. the default ``DiskIO`` sets the base
            directory, which this location is a relative path inside.
            Default ``DataSet.location_provider`` which is initially
            ``FormatLocation()``

        loc_record (dict, optional): If location is a callable, this will be
            passed to it as ``record``

        name (str, optional): overrides the ``name`` key in the ``loc_record``.

        overwrite (bool): Are we allowed to overwrite an existing location?
            Default False.

        io (io_manager, optional): base physical location of the ``DataSet``.
            Default ``DataSet.default_io`` is initially ``DiskIO('.')`` which
            says the root data directory is the current working directory, ie
            where you started the python session.

        arrays (Optional[List[qcodes.DataArray]): arrays to add to the DataSet.
                Can be added later with ``self.add_array(array)``.

        formatter (Formatter, optional): sets the file format/structure to
            write (and read) with. Default ``DataSet.default_formatter`` which
            is initially ``GNUPlotFormat()``.

        write_period (float or None, optional):seconds
            between saves to disk.
    Returns:
        A new ``DataSet`` object ready for storing new data in.
    """
    if io is None:
        io = DataSet.default_io

    if name is not None:
        if not loc_record:
            loc_record = {}
        loc_record['name'] = name

    if location is None:
        location = DataSet.location_provider

    if callable(location):
        location = location(io, record=loc_record)

    if location and (not overwrite) and io.list(location):
        raise FileExistsError('"' + location + '" already has data')

    return DataSet(location=location, io=io, **kwargs)


def load_data(location=None, formatter=None, io=None):
    """
    Load an existing DataSet.

    Args:
        location (str, optional): the location to load from. Default is the
            current live DataSet.
            Note that the full path to or physical location of the data is a
            combination of io + location. the default ``DiskIO`` sets the base
            directory, which this location is a relative path inside.

        formatter (Formatter, optional): sets the file format/structure to
            read with. Default ``DataSet.default_formatter`` which
            is initially ``GNUPlotFormat()``.

        io (io_manager, optional): base physical location of the ``DataSet``.
            Default ``DataSet.default_io`` is initially ``DiskIO('.')`` which
            says the root data directory is the current working directory, ie
            where you started the python session.

    Returns:
        A new ``DataSet`` object loaded with pre-existing data.
    """
    if location is False:
        raise ValueError('location=False means a temporary DataSet, '
                         'which is incompatible with load_data')

    data = DataSet(location=location, formatter=formatter, io=io)
    data.read_metadata()
    data.read()
    return data

class DataSet(DelegateAttributes):

    """
    A container for one complete measurement loop.

    May contain many individual arrays with potentially different
    sizes and dimensionalities.

    Normally a DataSet should not be instantiated directly, but through
    ``new_data`` or ``load_data``.

    Args:
        location (str or False): A location in the io manager, or ``False`` for
            an only-in-memory temporary DataSet.
            Note that the full path to or physical location of the data is a
            combination of io + location. the default ``DiskIO`` sets the base
            directory, which this location is a relative path inside.

        io (io_manager, optional): base physical location of the ``DataSet``.
            Default ``DataSet.default_io`` is initially ``DiskIO('.')`` which
            says the root data directory is the current working directory, ie
            where you started the python session.

        arrays (Optional[List[qcodes.DataArray]): arrays to add to the DataSet.
                Can be added later with ``self.add_array(array)``.

        formatter (Formatter, optional): sets the file format/structure to
            write (and read) with. Default ``DataSet.default_formatter`` which
            is initially ``GNUPlotFormat()``.

        write_period (float or None, optional): Only if ``mode=LOCAL``, seconds
            between saves to disk. If not ``LOCAL``, the ``DataServer`` handles
            this and generally writes more often. Use None to disable writing
            from calls to ``self.store``. Default 5.

    Attributes:
        background_functions (OrderedDict[callable]): Class attribute,
            ``{key: fn}``: ``fn`` is a callable accepting no arguments, and
            ``key`` is a name to identify the function and help you attach and
            remove it.

            In ``DataSet.complete`` we call each of these periodically, in the
            order that they were attached.

            Note that because this is a class attribute, the functions will
            apply to every DataSet. If you want specific functions for one
            DataSet you can override this with an instance attribute.
    """

    # ie data_set.arrays['vsd'] === data_set.vsd
    delegate_attr_dicts = ['arrays']

    default_io = DiskIO('.')
    default_formatter = GNUPlotFormat()
    location_provider = FormatLocation()

    background_functions = OrderedDict()

    def __init__(self, location=None, arrays=None, formatter=None, io=None,
                 write_period=5):
        if location is False or isinstance(location, str):
            self.location = location
        else:
            raise ValueError('unrecognized location ' + repr(location))

        # TODO: when you change formatter or io (and there's data present)
        # make it all look unsaved
        self.formatter = formatter or self.default_formatter
        self.io = io or self.default_io

        self.write_period = write_period
        self.last_write = 0
        self.last_store = -1
        self.active = False

        self.metadata = {}

        self.arrays = _PrettyPrintDict()
        if arrays:
            self.action_id_map = self._clean_array_ids(arrays)
            for array in arrays:
                self.add_array(array)

        if self.arrays:
            for array in self.arrays.values():
                array.init_data()

    @property
    def filepath(self) -> Path:
        if isinstance(self.location, str):
            return Path(self.io.to_path(self.location))
        else:
            return None

    def __getitem__(self, key):
        if key in self.arrays:
            return self.arrays[key]
        else:
            return self.get_array(key)

    def _ipython_key_completions_(self):
        """Tab completion for IPython, i.e. the data arrays """
        return self.arrays.keys()

    def sync(self):
        """
        Synchronize this DataSet with the DataServer or storage.

        If this DataSet is on the server, asks the server for changes.
        If not, reads the entire DataSet from disk.

        Returns:
            bool: True if this DataSet is live on the server
        """
        # TODO: sync implies bidirectional... and it could be!
        # we should keep track of last sync timestamp and last modification
        # so we can tell whether this one, the other one, or both copies have
        # changed (and I guess throw an error if both did? Would be cool if we
        # could find a robust and intuitive way to make modifications to the
        # version on the DataServer from the main copy)

        # LOCAL DataSet - no need to sync just use local data
        return self.active

    def fraction_complete(self):
        """
        Get the fraction of this DataSet which has data in it.

        Returns:
            float: the average of all measured (not setpoint) arrays'
                ``fraction_complete()`` values, independent of the individual
                array sizes. If there are no measured arrays, returns zero.
        """
        array_count, total = 0, 0

        for array in self.arrays.values():
            if not array.is_setpoint:
                array_count += 1
                total += array.fraction_complete()

        return total / (array_count or 1)

    def complete(self, delay=1.5):
        """
        Periodically sync the DataSet and display percent complete status.

        Also, each period, execute functions stored in (class attribute)
        ``self.background_functions``. If a function fails, we log its
        traceback and continue on. If any one function fails twice in
        a row, it gets removed.

        Args:
            delay (float): seconds between iterations. Default 1.5
        """
        log.info(
            'waiting for DataSet <{}> to complete'.format(self.location))

        failing = {key: False for key in self.background_functions}

        completed = False
        while True:
            log.info('DataSet: {:.0f}% complete'.format(
                self.fraction_complete() * 100))

            # first check if we're done
            if self.sync() is False:
                completed = True

            # then even if we *are* done, execute the background functions
            # because we want things like live plotting to get the final data
            for key, fn in list(self.background_functions.items()):
                try:
                    log.debug('calling {}: {}'.format(key, repr(fn)))
                    fn()
                    failing[key] = False
                except Exception:
                    log.info(format_exc())
                    if failing[key]:
                        log.warning(
                            'background function {} failed twice in a row, '
                            'removing it'.format(key))
                        del self.background_functions[key]
                    failing[key] = True

            if completed:
                break

            # but only sleep if we're not already finished
            time.sleep(delay)

        log.info('DataSet <{}> is complete'.format(self.location))

    def get_changes(self, synced_indices):
        """
        Find changes since the last sync of this DataSet.

        Args:
            synced_indices (dict): ``{array_id: synced_index}`` where
                synced_index is the last flat index which has already
                been synced, for any (usually all) arrays in the DataSet.

        Returns:
            Dict[dict]: keys are ``array_id`` for each array with changes,
                values are dicts as returned by ``DataArray.get_changes``
                and required as kwargs to ``DataArray.apply_changes``.
                Note that not all arrays in ``synced_indices`` need be
                present in the return, only those with changes.
        """
        changes = {}

        for array_id, synced_index in synced_indices.items():
            array_changes = self.arrays[array_id].get_changes(synced_index)
            if array_changes:
                changes[array_id] = array_changes

        return changes

    def add_array(self, data_array):
        """
        Add one DataArray to this DataSet, and mark it as part of this DataSet.

        Note: DO NOT just set ``data_set.arrays[id] = data_array``, because
        this will not check if we are overwriting another array, nor set the
        reference back to this DataSet, nor that the ``array_id`` in the array
        matches how you're storing it here.

        Args:
            data_array (DataArray): the new array to add

        Raises:
            ValueError: if there is already an array with this id here.
        """
        # TODO: mask self.arrays so you *can't* set it directly?

        if data_array.array_id in self.arrays:
            raise ValueError('array_id {} already exists in this '
                             'DataSet'.format(data_array.array_id))
        self.arrays[data_array.array_id] = data_array

        # back-reference to the DataSet
        data_array.data_set = self

    def _clean_array_ids(self, arrays):
        """
        replace action_indices tuple with compact string array_ids
        stripping off as much extraneous info as possible
        """
        action_indices = [array.action_indices for array in arrays]
        for array in arrays:
            name = array.full_name
            if array.is_setpoint and name and not name.endswith('_set'):
                name += '_set'

            array.array_id = name
        array_ids = set([array.array_id for array in arrays])
        for name in array_ids:
            param_arrays = [array for array in arrays
                            if array.array_id == name]
            self._clean_param_ids(param_arrays, name)

        array_ids = [array.array_id for array in arrays]

        return dict(zip(action_indices, array_ids))

    def _clean_param_ids(self, arrays, name):
        # strip off as many leading equal indices as possible
        # and append the rest to the back of the name with underscores
        param_action_indices = [list(array.action_indices) for array in arrays]
        while all(len(ai) for ai in param_action_indices):
            if len(set(ai[0] for ai in param_action_indices)) == 1:
                for ai in param_action_indices:
                    ai[:1] = []
            else:
                break
        for array, ai in zip(arrays, param_action_indices):
            array.array_id = name + ''.join('_' + str(i) for i in ai)

    def store(self, loop_indices, ids_values):
        """
        Insert data into one or more of our DataArrays.

        Args:
            loop_indices (tuple): the indices within whatever loops we are
                inside. May have fewer dimensions than some of the arrays
                we are inserting into, if the corresponding value makes up
                the remaining dimensionality.
            values (Dict[Union[float, sequence]]): a dict whose keys are
                array_ids, and values are single numbers or entire slices
                to insert into that array.
         """
        for array_id, value in ids_values.items():
            self.arrays[array_id][loop_indices] = value
        self.last_store = time.time()
        if (self.write_period is not None and
                time.time() > self.last_write + self.write_period):
            # log.debug('Attempting to write')
            self.write()
            self.last_write = time.time()
        # The below could be useful but as it writes at every single
        # step of the loop its too verbose even at debug
        # else:
        #     log.debug('.store method: This is not the right time to write')

    def default_parameter_name(self, paramname='amplitude'):
        """ Return name of default parameter for plotting

        The default parameter is determined by looking into
        metdata['default_parameter_name'].  If this variable is not present,
        then the closest match to the argument paramname is tried.

        Args:
            paramname (str): Name to match to parameter name

        Returns:
            name ( Union[str, None] ): name of the default parameter
        """

        arraynames = self.arrays.keys()

        # overrule parameter name from the metadata
        if self.metadata.get('default_parameter_name', False):
            paramname = self.metadata['default_parameter_name']

        # try to return the exact name
        if paramname in arraynames:
            return paramname

        # try find something similar
        vv = [v for v in arraynames if v.endswith(paramname)]
        if (len(vv) > 0):
            return vv[0]
        vv = [v for v in arraynames if v.startswith(paramname)]
        if (len(vv) > 0):
            return vv[0]

        # try to get the first non-setpoint array
        vv = [v for v in arraynames if not self.arrays[v].is_setpoint]
        if (len(vv) > 0):
            return sorted(vv)[0]

        # fallback: any array found
        try:
            name = sorted((list(arraynames)))[0]
            return name
        except IndexError:
            pass
        return None

    def default_parameter_array(self, paramname='amplitude'):
        """ Return default parameter array

        Args:
            paramname (str): Name to match to parameter name.
                 Defaults to 'amplitude'

        Returns:
            array (DataArray): array corresponding to the default parameter

        See also:
            default_parameter_name

        """
        paramname = self.default_parameter_name(paramname=paramname)
        return getattr(self, paramname, None)

    def read(self):
        """Read the whole DataSet from storage, overwriting the local data."""
        if self.location is False:
            return
        self.formatter.read(self)

    def read_metadata(self):
        """Read the metadata from storage, overwriting the local data."""
        if self.location is False:
            return
        self.formatter.read_metadata(self)

    def write(self, write_metadata=False, only_complete=True, filename=None):
        """
        Writes updates to the DataSet to storage.
        N.B. it is recommended to call data_set.finalize() when a DataSet is
        no longer expected to change to ensure files get closed

        Args:
            write_metadata (bool): write the metadata to disk
            only_complete (bool): passed on to the match_save_range inside
                self.formatter.write. Used to ensure that all new data gets
                saved even when some columns are strange.
            filename (Optional[str]): The filename (minus extension) to use.
                The file gets saved in the usual location.
        """
        if self.location is False:
            return

        # Only the gnuplot formatter has a "filename" kwarg
        if isinstance(self.formatter, GNUPlotFormat):
            self.formatter.write(self,
                                 self.io,
                                 self.location,
                                 write_metadata=write_metadata,
                                 only_complete=only_complete,
                                 filename=filename)
        else:
            self.formatter.write(self,
                                 self.io,
                                 self.location,
                                 write_metadata=write_metadata,
                                 only_complete=only_complete)

    def write_copy(self, path=None, io_manager=None, location=None):
        """
        Write a new complete copy of this DataSet to storage.

        Args:
            path (str, optional): An absolute path on this system to write to.
                If you specify this, you may not include either ``io_manager``
                or ``location``.

            io_manager (io_manager, optional): A new ``io_manager`` to use with
                either the ``DataSet``'s same or a new ``location``.

            location (str, optional): A new ``location`` to write to, using
                either this ``DataSet``'s same or a new ``io_manager``.
        """
        if io_manager is not None or location is not None:
            if path is not None:
                raise TypeError('If you provide io_manager or location '
                                'to write_copy, you may not provide path.')
            if io_manager is None:
                io_manager = self.io
            elif location is None:
                location = self.location
        elif path is not None:
            io_manager = DiskIO(None)
            location = path
        else:
            raise TypeError('You must provide at least one argument '
                            'to write_copy')

        if location is False:
            raise ValueError('write_copy needs a location, not False')

        lsi_cache = {}
        mr_cache = {}
        for array_id, array in self.arrays.items():
            lsi_cache[array_id] = array.last_saved_index
            mr_cache[array_id] = array.modified_range
            # array.clear_save() is not enough, we _need_ to set modified_range
            # TODO - identify *when* clear_save is not enough, and fix it
            # so we *can* use it. That said, maybe we will *still* want to
            # use the full array here no matter what, or strip trailing NaNs
            # separately, either here or in formatter.write?
            array.last_saved_index = None
            array.modified_range = (0, array.ndarray.size - 1)

        try:
            self.formatter.write(self, io_manager, location, force_write=True)
            self.snapshot()
            self.formatter.write_metadata(self, io_manager, location,
                                          read_first=False)
        finally:
            for array_id, array in self.arrays.items():
                array.last_saved_index = lsi_cache[array_id]
                array.modified_range = mr_cache[array_id]

    def add_metadata(self, new_metadata):
        """
        Update DataSet.metadata with additional data.

        Args:
            new_metadata (dict): new data to be deep updated into
                the existing metadata
        """
        deep_update(self.metadata, new_metadata)

    def save_metadata(self):
        """Evaluate and save the DataSet's metadata."""
        if self.location is not False:
            self.snapshot()
            self.formatter.write_metadata(self, self.io, self.location)

    def finalize(self, filename=None, write_metadata=True):
        """
        Mark the DataSet complete and write any remaining modifications.

        Also closes the data file(s), if the ``Formatter`` we're using
        supports that.

        Args:
            filename (Optional[str]): The file name (minus extension) to
                write to. The location of the file is the usual one.
            write_metadata (bool): Whether to save a snapshot. For e.g. dumping
                raw data inside a loop, a snapshot is not wanted.
        """
        # log.debug('Finalising the DataSet. Writing.')
        # write all new data, not only (to?) complete columns
        self.write(only_complete=False, filename=filename)

        if hasattr(self.formatter, 'close_file'):
            self.formatter.close_file(self)

        if write_metadata:
            self.save_metadata()

    def snapshot(self, update=False):
        """JSON state of the DataSet."""
        array_snaps = {}
        for array_id, array in self.arrays.items():
            array_snaps[array_id] = array.snapshot(update=update)

        self.metadata.update({
            '__class__': full_class(self),
            'location': self.location,
            'arrays': array_snaps,
            'formatter': full_class(self.formatter),
            'io': repr(self.io)
        })

        # Add last iPython input cells
        last_input_cells = get_last_input_cells(cells=15)
        if last_input_cells is not None:
            self.metadata['last_input_cells'] = last_input_cells

        return deepcopy(self.metadata)

    def print_measurement(self, silent: bool = False, return_str: bool = False):
        """Print the measurement cell
<<<<<<< HEAD
        
=======

>>>>>>> 1f102dd8
        Args:
            silent: Whether to print the results
            return_str: Whether to return the measurement code as a string
        """
        if 'measurement_code' in self.metadata:
            measurement_code = self.metadata['measurement_code']
            measurement_code = measurement_code.replace('\\n', '\n')
            if not silent:
                print(measurement_code)

            if return_str:
                return measurement_code
        else:
            warn('Metadata does not contain measurement code')

    def get_array_metadata(self, array_id):
        """
        Get the metadata for a single contained DataArray.

        Args:
            array_id (str): the array to get metadata for.

        Returns:
            dict: metadata for this array.
        """
        try:
            return self.metadata['arrays'][array_id]
        except (AttributeError, KeyError):
            return None

    def get_arrays(self, name=None, full_match=True):
        arrays = self.arrays

        if name is not None:
            if full_match:
                arrays = [arr for arr in arrays.values() if arr.name == name]
            else:
                arrays = [arr for arr in arrays.values() if name in arr.name]

        return arrays

    def get_array(self, name=None) -> DataArray:
        arrays = self.get_arrays(name=name)
        if not arrays:
            raise RuntimeError(f"Could not find any array with name {name}")
        elif len(arrays) > 1:
            raise RuntimeError(f'Found {len(arrays)} instead of 1 with name {name}')
        else:
            return arrays[0]

    def __repr__(self):
        """Rich information about the DataSet and contained arrays."""
        out = type(self).__name__ + ':'

        attrs = [['data', repr(self.location)]]
        attr_template = '\n   {:4} = load_data({})'
        for var, val in attrs:
            out += attr_template.format(var, val)

        arr_info = [['<Type>', '<array_id>', '<array.name>', '<array.shape>']]

        if hasattr(self, 'action_id_map'):
            id_items = [
                item for index, item in sorted(self.action_id_map.items())]
        else:
            id_items = self.arrays.keys()

        for array_id in id_items:
            array = self.arrays[array_id]
            setp = 'Setpoint' if array.is_setpoint else 'Measured'
            name = array.name or 'None'
            array_id = array_id or 'None'
            arr_info.append([setp, array_id, name, repr(array.shape)])

        column_lengths = [max(len(row[i]) for row in arr_info)
                          for i in range(len(arr_info[0]))]
        out_template = ('\n   '
                        '{info[0]:{lens[0]}} | {info[1]:{lens[1]}} | '
                        '{info[2]:{lens[2]}} | {info[3]}')

        for arr_info_i in arr_info:
            out += out_template.format(info=arr_info_i, lens=column_lengths)

        return out


def set_data_root_folder(root_folder: Union[str, Path],
                         silent: bool = False):
    """Set root folder for data storage

    Args:
        root_folder: Root folder for data storage
        silent: Suppress printing of root folder
    """
    if isinstance(root_folder, Path):
        # Convert pathlib Path to string
        root_folder = str(root_folder.absolute())

    DataSet.default_io.base_location = root_folder

    if not silent:
        print(f'Data root folder set to {root_folder}')


class _PrettyPrintDict(dict):
    """
    simple wrapper for a dict to repr its items on separate lines
    with a bit of indentation
    """

    def __repr__(self):
        body = '\n  '.join([repr(k) + ': ' + self._indent(repr(v))
                            for k, v in self.items()])
        return '{\n  ' + body + '\n}'

    def _indent(self, s):
        lines = s.split('\n')
        return '\n    '.join(lines)<|MERGE_RESOLUTION|>--- conflicted
+++ resolved
@@ -643,11 +643,7 @@
 
     def print_measurement(self, silent: bool = False, return_str: bool = False):
         """Print the measurement cell
-<<<<<<< HEAD
-        
-=======
-
->>>>>>> 1f102dd8
+
         Args:
             silent: Whether to print the results
             return_str: Whether to return the measurement code as a string
