--- conflicted
+++ resolved
@@ -140,15 +140,10 @@
         Returns:
             location (str): the location string corresponding to this path.
         """
-<<<<<<< HEAD
         if os.path.isabs(path):
             return path
         elif self.base_location:
-            return os.path.relpath(path, self.base_location)
-=======
-        if self.base_location:
             return os.path.join(self.base_location, path)
->>>>>>> 85b3958d
         else:
             raise SyntaxError('Must either give absolute path or specify '
                               'base_location')
