"""
Live plotting in Jupyter notebooks
"""
from IPython.display import display

from qcodes import config
<<<<<<< HEAD
from qcodes.widgets.widgets import HiddenUpdateWidget

=======
>>>>>>> df2fdd56

class BasePlot:

    """
    Auto-updating plot connected to a Jupyter notebook

    Args:
        interval (Int): period in seconds between update checks
         default 1

        data_keys(String): sequence of keys in trace config can contain data
            that we should look for updates in.
            default 'xyz' (treated as a sequence) but add more if
            for example marker size or color can contain data
    """

    def __init__(self, interval=1, data_keys='xyz'):
        self.data_keys = data_keys
        self.traces = []
        self.data_updaters = set()
        # only import in name space if the gui is set to noebook
        # and there is multiprocessing
        self.interval = interval
        if config['gui']['notebook'] and config['core']['legacy_mp']:
            from qcodes.widgets.widgets import HiddenUpdateWidget
            self.update_widget = HiddenUpdateWidget(self.update, interval)
            display(self.update_widget)

    def clear(self):
        """
        Clears the plot window and removes all subplots and traces
        so that the window can be reused.
        """
        # any derived class should implement this
        raise NotImplementedError
        # typically traces and subplots should be cleared as well as the
        # figure window for the particular backend
        # TODO(giulioungaretti) the following unreachable lines should really
        # be documentation.
        self.traces = []
        self.subplots = []

    def replace(self, *args, updater=None, **kwargs):
        """
        Clear all content and add new trace.

        Args:
            args (): optional way to provide x/y/z data without keywords
                If the last one is 1D, may be `y` or `x`, `y`
                If the last one is 2D, may be `z` or `x`, `y`, `z`

            updater: a callable (with no args) that updates the data in this trace
                if omitted, we will look for DataSets referenced in this data, and
                call their sync methods.

            **kwargs: passed on to self.add()
        """
        self.clear()
        self.add(*args, updater=updater, **kwargs)

    def add(self, *args, updater=None, **kwargs):
        """
        Add one trace to this plot.

        Args:
            args: optional way to provide x/y/z data without keywords
                If the last one is 1D, may be `y` or `x`, `y`
                If the last one is 2D, may be `z` or `x`, `y`, `z`

            updater: a callable (with no args) that updates the data in this trace
                if omitted, we will look for DataSets referenced in this data, and
                call their sync methods.

            kwargs: after inserting info found in args and possibly in set_arrays
                into `x`, `y`, and optionally `z`, these are passed along to
                self.add_to_plot

        Array shapes for 2D plots:
            x:(1D-length m), y:(1D-length n), z: (2D- n*m array)
        """
        # TODO(giulioungaretti): replace with an explicit version, see expand trace
        self.expand_trace(args, kwargs)
        self.add_to_plot(**kwargs)
        self.add_updater(updater, kwargs)

    def add_to_plot(self, **kwargs):
        """
        Add a trace the plot itself (typically called by self.add,
        which incorporates args into kwargs, so the subclass doesn't
        need to worry about this). Data will be in `x`, `y`, and optionally
        `z`.

        Should be implemented by a subclass, and each call should append
        a dictionary to self.traces, containing at least {'config': kwargs}
        """
        raise NotImplementedError

    def add_updater(self, updater, plot_config):
        """
        Add an updater to the plot.
        Args:
            updater (callable): callable (with no args) that updates the data in this trace
                if omitted, we will look for DataSets referenced in this data, and
                call their sync methods.
            plot_config (dict): this is a dictionary that gets populated inside
                add() via expand_trace().
                The reason this is here is to fetch from the data_set the sync method
                to use it as an updater.
        """
        if updater is not None:
            self.data_updaters.add(updater)
        else:
            for key in self.data_keys:
                data_array = plot_config.get(key, '')
                if hasattr(data_array, 'data_set'):
                    if data_array.data_set is not None:
                        self.data_updaters.add(data_array.data_set.sync)

        # If previous data on this plot became static, perhaps because
        # its measurement loop finished, the updater may have been halted.
        # If we have new update functions, re-activate the updater
        # by reinstating its update interval
        if self.data_updaters:
            if hasattr(self, 'update_widget'):
                self.update_widget.interval = self.interval

    def get_default_title(self):
        """
        Get the default title, which for a plot is just a list of DataSet locations.
        A custom title can be set when adding any trace (via either __init__ or add.
        these kwargs all eventually end up in self.traces[i]['config']) and it looks
        like we will take the first title we find from any trace... otherwise, if no
        trace specifies a title, then we combine whatever dataset locations we find.

        Note: (alexj): yeah, that's awkward, isn't it, and it looks like a weird
        implementation, feel free to change it 👼

        Returns:
            string: the title of the figure
        """
        title_parts = []
        for trace in self.traces:
            config = trace['config']
            if 'title' in config:  # can be passed using **kw
                return config['title']
            for part in self.data_keys:
                data_array = config.get(part, '')
                if hasattr(data_array, 'data_set'):
                    if data_array.data_set is not None:
                        location = data_array.data_set.location
                        if location and location not in title_parts:
                            title_parts.append(location)
        return ', '.join(title_parts)

    def get_label(self, data_array):
        """
        Look for a label in data_array falling back on name.

        Args:
            data_array (DataArray): data array to get label from

        Returns:
            string: label or name of the data_array

        """
        # TODO this should really be a static method
        return (getattr(data_array, 'label', '') or
                getattr(data_array, 'name', ''))

    def expand_trace(self, args, kwargs):
        """
        Complete the x, y (and possibly z) data definition for a trace.

        Also modifies kwargs in place so that all the data needed to fully specify the
                trace is present (ie either x and y or x and y and z)

        Both ``__init__`` (for the first trace) and the ``add`` method support multiple
        ways to specify the data in the trace:

            As *args:
                ``add(y)`` or ``add(z)`` specify just the main 1D or 2D data, with the setpoint
                    axis or axes implied.
                ``add(x, y)`` or ``add(x, y, z)`` specify all axes of the data.
            And as **kwargs:
                ``add(x=x, y=y, z=z)`` you specify exactly the data you want on each axis.
                    Any but the last (y or z) can be omitted, which allows for all of the same
                    forms as with *args, plus x and z or y and z, with just one axis implied from
                    the setpoints of the z data.

        This method takes any of those forms and converts them into a complete set of
        kwargs, containing all of the explicit or implied data to be used in plotting this trace.

        Args:
            args (Tuple[DataArray]): positional args, as passed to either ``__init__`` or ``add``
            kwargs (Dict(DataArray]): keyword args, as passed to either ``__init__`` or ``add``.
                kwargs may contain non-data items in keys other than x, y, and z.

        Raises:
           ValueError: if the shape of the data does not match that of args
           ValueError: if the data is provided twice
        """
        # TODO(giulioungaretti): replace with an explicit version:
        # return the new kwargs  instead of modifying in place
        # TODO this should really be a static method
        if args:
            if hasattr(args[-1][0], '__len__'):
                # 2D (or higher... but ignore this for now)
                # this test works for both numpy arrays and bare sequences
                axletters = 'xyz'
                ndim = 2
            else:
                axletters = 'xy'
                ndim = 1

            if len(args) not in (1, len(axletters)):
                raise ValueError('{}D data needs 1 or {} unnamed args'.format(
                    ndim, len(axletters)))

            arg_axletters = axletters[-len(args):]

            for arg, arg_axletters in zip(args, arg_axletters):
                if arg_axletters in kwargs:
                    raise ValueError(arg_axletters + ' data provided twice')
                kwargs[arg_axletters] = arg

        # reset axletters, we may or may not have found them above
        axletters = 'xyz' if 'z' in kwargs else 'xy'
        main_data = kwargs[axletters[-1]]
        if hasattr(main_data, 'set_arrays'):
            num_axes = len(axletters) - 1
            # things will probably fail if we try to plot arrays of the
            # wrong dimension... but we'll give it a shot anyway.
            set_arrays = main_data.set_arrays[-num_axes:]
            # for 2D: y is outer loop, which is earlier in set_arrays,
            # and x is the inner loop... is this the right convention?
            set_axletters = reversed(axletters[:-1])
            for axletter, set_array in zip(set_axletters, set_arrays):
                if axletter not in kwargs:
                    kwargs[axletter] = set_array

    def update(self):
        """
        Update the data in this plot, using the updaters given with
        MatPlot.add() or in the included DataSets, then include this in
        the plot.

        This is a wrapper routine that the update widget calls,
        inside this we call self.update() which should be subclassed
        """
        any_updates = False
        for updater in self.data_updaters:
            updates = updater()
            if updates is not False:
                any_updates = True

        self.update_plot()

        # once all updaters report they're finished (by returning exactly
        # False) we stop updating the plot.
        if any_updates is False:
            self.halt()

    def update_plot(self):
        """
        Update the plot itself (typically called by self.update).
        Should be implemented by a subclass
        """
        raise NotImplementedError

    def halt(self):
        """
        Stop automatic updates to this plot, by canceling its update widget
        """
        if hasattr(self, 'update_widget'):
            self.update_widget.halt()

    def save(self, filename=None):
        """
        Save current plot to filename

        Args:
            filename (Optional[str]): Location of the file
        """
        raise NotImplementedError<|MERGE_RESOLUTION|>--- conflicted
+++ resolved
@@ -4,11 +4,6 @@
 from IPython.display import display
 
 from qcodes import config
-<<<<<<< HEAD
-from qcodes.widgets.widgets import HiddenUpdateWidget
-
-=======
->>>>>>> df2fdd56
 
 class BasePlot:
 
