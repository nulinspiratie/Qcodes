--- conflicted
+++ resolved
@@ -33,13 +33,10 @@
 
         functions (Dict[Function]): All the functions supported by this
             instrument. Usually populated via ``add_function``
-<<<<<<< HEAD
-=======
 
         submodules (Dict[Metadatable]): All the submodules of this instrument
             such as channel lists or logical groupings of parameters.
             Usually populated via ``add_submodule``
->>>>>>> cef01d76
     """
     def __init__(self, name, **kwargs):
         self.name = str(name)
