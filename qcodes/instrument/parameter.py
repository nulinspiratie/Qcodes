"""
Measured and/or controlled parameters

Anything that you want to either measure or control within QCoDeS should
satisfy the Parameter interface. Most of the time that is easiest to do
by either using or subclassing one of the classes defined here, but you can
also use any class with the right attributes.

All parameter classes are subclassed from _BaseParameter (except
CombinedParameter). The _BaseParameter provides functionality that is common
to all parameter types, such as ramping and scaling of values, adding delays
(see documentation for details).

This file defines four classes of parameters:

- ``Parameter`` is the base class for scalar-valued parameters.
    Two primary ways in which it can be used:

    1. As an ``Instrument`` parameter that sends/receives commands. Provides a
       standardized interface to construct strings to pass to the
       instrument's ``write`` and ``ask`` methods
    2. As a variable that stores and returns a value. For instance, for storing
       of values you want to keep track of but cannot set or get electronically.

    Provides ``sweep`` and ``__getitem__`` (slice notation) methods to use a
    settable parameter as the swept variable in a ``Loop``.
    The get/set functionality can be modified.

- ``ArrayParameter`` is a base class for array-valued parameters, ie anything
    for which each ``get`` call returns an array of values that all have the
    same type and meaning. Currently not settable, only gettable. Can be used
    in ``Measure``, or in ``Loop`` - in which case these arrays are nested
    inside the loop's setpoint array. To use, provide a ``get`` method that
    returns an array or regularly-shaped sequence, and describe that array in
    ``super().__init__``.

- ``MultiParameter`` is the base class for multi-valued parameters. Currently
    not settable, only gettable, but can return an arbitrary collection of
    scalar and array values and can be used in ``Measure`` or ``Loop`` to
    feed data to a ``DataSet``. To use, provide a ``get`` method
    that returns a sequence of values, and describe those values in
    ``super().__init__``.

    ``CombinedParameter`` Combines several parameters into a ``MultiParameter``.
    can be easily used via the ``combine`` function.
    Note that it is not yet a subclass of BaseParameter.


A callable can be attached to a parameter using `_BaseParameter.connect`.
Every time the parameter changes value. the callable is called with the new
value as an argument. This also allows other parameters to be updated every time
the primary parameter changes value.
"""

# TODO (alexcjohnson) update this with the real duck-typing requirements or
# create an ABC for Parameter and MultiParameter - or just remove this statement
# if everyone is happy to use these classes.

from datetime import datetime, timedelta
from copy import copy, deepcopy, _reconstruct
import time
import logging
import os
import collections
import warnings
from typing import Optional, Sequence, TYPE_CHECKING, Union, Callable, List, Any
from functools import partial, wraps
import numpy
from blinker import Signal

from qcodes import config
from qcodes.utils.deferred_operations import DeferredOperations
from qcodes.utils.helpers import (permissive_range, is_sequence_of,
                                  DelegateAttributes, full_class, named_repr,
                                  warn_units, SignalEmitter)
from qcodes.utils.metadata import Metadatable
from qcodes.utils.command import Command
from qcodes.utils.validators import Validator, Ints, Strings, Enum
from qcodes.instrument.sweep_values import SweepFixedValues
from qcodes.data.data_array import DataArray

if TYPE_CHECKING:
    from .base import Instrument


def __deepcopy__(self, memodict={}):
    """_BaseParameter.__deepcopy__ method, Invoked via copy.deepcopy(param).

    This method is added to BaseParameter upon instantiation.
    This workaround solves the following issues with (deep)copying a parameter:

    1. Certain attributes cannot be copied, such as `_BaseParameter.log`.
       We solve this by temporarily removing the attribute and then adding
       it later again
    2. copying a wrapped get/set still uses the original parameter as self.
       The result is that setting the copied parameter changes the value of the
       original parameter instead.
       This is solved by rewrapping the get/set
    3. creating a class method __deepcopy__ does not allow access to the default
       deepcopy behaviour.
       This is solved by temporarily deleting self.__deepcopy__, and
       then calling deepcopy(self), which invokes the original behaviour.
       We then reattach  self.__deepcopy__, ensuring that this method is again
       called the next time. It's a nasty hack, but unfortunately deepcopy does
       not accept a flag to trigger the default/custom copy behaviour.
       We also place __deepcopy__ as a separate function which is attached
       during object instantiation, as it then belongs to the object scope, not
       the class scope. This ensures that the __deepcopy__ of other parameters
       is not affected.
    4. During copy, __copy__ is only checked in the class scope. We still want
       the behaviour of __copy__ to be the same as __deepcopy__, which we solve
       by creating a method __copy__ which then invokes this __deepcopy__.

    If anyone finds a better solution, please do change this code.

    Note:
        For most simple cases, copy.copy(param) can be used instead, which
        is faster and creates a shallow copy.
    """
    restore_attrs = {}
    for attr in ['__deepcopy__', '__getstate__','signal', 'get', 'set',
                 'parent', 'sender']:
        if attr in self.__dict__:
            restore_attrs[attr] = getattr(self, attr)

    node_decorator_methods = {}
    for attr in ['get_raw', 'set_raw', 'vals', 'set_parser', 'get_parser']:
        attr_partial = self.__dict__.get(attr, None)
        if isinstance(attr_partial, partial) and \
                attr_partial.func.__name__ == 'parameter_decorator':
            node_decorator_methods[attr] = attr_partial
    try:
        for attr in {**restore_attrs, **node_decorator_methods}:
            delattr(self, attr)
        self.parent = None  # Deepcopying a parameter sometimes needs a parent

        self_copy = deepcopy(self)
        self_copy.__deepcopy__ = partial(__deepcopy__, self_copy)
        self_copy.__getstate__ = partial(__getstate__, self_copy)

        self_copy.parent = None
        self_copy.sender = None
        self_copy.signal = Signal()

        # Detach and reattach all node decorator methods, now containing
        # reference to the new parameter, but still old parameter node
        for attr, attr_partial in node_decorator_methods.items():
            attr_method = attr_partial.func
            original_node = attr_partial.args[0]
            attr_partial_copy = partial(attr_method, original_node, self_copy)
            setattr(self_copy, attr, attr_partial_copy)

        # Ensure all get/set methods work fine
        if 'get' in restore_attrs:
            if self.wrap_get:
                self_copy.get = self_copy._wrap_get(self_copy.get_raw)
            else:
                self_copy.get = deepcopy(restore_attrs['get'])
        if 'set' in restore_attrs:
            if self_copy.wrap_set:
                self_copy.set = self_copy._wrap_set(self_copy.set_raw)
            else:
                self_copy.set = deepcopy(restore_attrs['set'])

        self_copy._signal_chain = []
        return self_copy
    finally:
        for attr_name, attr in {**restore_attrs, **node_decorator_methods}.items():
            setattr(self, attr_name, attr)


def __getstate__(self):
    """Prepare parameter for pickling.

    Any get/set related methods are removed if they are in Parameter.__dict,
    i.e. they are not defined in the class but set for the object.
    The reason is that these cannot be pickled.
    This method is added to parameters during instantiation to ensure it's only
    called during pickling and not during copy (see __copy__ code).

    This is probably not the best way to handle this situation, but a better
    solution was not found."""
    # Remove methods that may have been set dynamically (e.g. wrapped)
    d = copy(self.__dict__)
    d['signal'] = Signal()
    d['parent'] = None

    for attr in ['get', 'get_raw', 'get_parser',
                 'set', 'set_raw', 'set_parser']:
        d.pop(attr, None)
    if not isinstance(d.get('vals'), Validator):
        d.pop('vals', None)
    return d


class _BaseParameter(Metadatable, SignalEmitter):
    """
    Shared behavior for all parameters. Not intended to be used
    directly, normally you should use ``Parameter``, ``ArrayParameter``,
    ``MultiParameter``, or ``CombinedParameter``.
    Note that ``CombinedParameter`` is not yet a subclass of ``_BaseParameter``

    Args:
        name (str): the local name of the parameter. Should be a valid
            identifier, ie no spaces or special characters. If this parameter
            is part of an Instrument or Station, this should match how it will
            be referenced from that parent, ie ``instrument.name`` or
            ``instrument.parameters[name]``

        instrument (Optional[Instrument]): the instrument this parameter
            belongs to, if any

        snapshot_get (Optional[bool]): False prevents any update to the
            parameter during a snapshot, even if the snapshot was called with
            ``update=True``, for example if it takes too long to update.
            Default True.

        snapshot_value (Optional[bool]): False prevents parameter value to be
            stored in the snapshot. Useful if the value is large.

        wrap_get (Optional[bool]): Wrap get method, adding features such as
            saving latest value, `val_mapping`, `get_parser`.
            Default True

        wrap_get (Optional[bool]): Wrap set method, adding features such as
            saving latest value, `val_mapping`, `set_parser`.
            Default True

        step (Optional[Union[int, float]]): max increment of parameter value.
            Larger changes are broken into multiple steps this size.
            When combined with delays, this acts as a ramp.

        scale (Optional[float]): Scale to multiply value with before
            performing set. the internally multiplied value is stored in
            `raw_value`. Can account for a voltage divider.

        inter_delay (Optional[Union[int, float]]): Minimum time (in seconds)
            between successive sets. If the previous set was less than this,
            it will wait until the condition is met.
            Can be set to 0 to go maximum speed with no errors.

        post_delay (Optional[Union[int, float]]): time (in seconds) to wait
            after the *start* of each set, whether part of a sweep or not.
            Can be set to 0 to go maximum speed with no errors.

        val_mapping (Optional[dict]): a bidirectional map data/readable values
            to instrument codes, expressed as a dict:
            ``{data_val: instrument_code}``
            For example, if the instrument uses '0' to mean 1V and '1' to mean
            10V, set val_mapping={1: '0', 10: '1'} and on the user side you
            only see 1 and 10, never the coded '0' and '1'
            If vals is omitted, will also construct a matching Enum validator.
            NOTE: only applies to get if get_cmd is a string, and to set if
            set_cmd is a string.
            You can use ``val_mapping`` with ``get_parser``, in which case
            ``get_parser`` acts on the return value from the instrument first,
            then ``val_mapping`` is applied (in reverse).

        get_parser ( Optional[function]): function to transform the response
            from get to the final output value. See also val_mapping

        set_parser (Optional[function]): function to transform the input set
            value to an encoded value sent to the instrument.
            See also val_mapping.

        vals (Optional[Validator]): a Validator object for this parameter

        max_val_age (Optional[float]): The max time (in seconds) to trust a
            saved value obtained from get_latest(). If this parameter has not
            been set or measured more recently than this, perform an
            additional measurement.

        log_changes: Log any set commands that change the parameter's value

        metadata (Optional[dict]): extra information to include with the
            JSON snapshot of the parameter

        config_link: optional silq config path, in which case every time
            that the silq config item is updated, the parameter value is also
            updated. Warning: SilQ only! See SilQ SubConfig for more info.

        update_from_config: Whether to update the current parameter value from
            the config if it exists there.
    """

    def __init__(self, name: str = None,
                 parent: Optional['ParameterNode'] = None,
                 instrument: Optional['Instrument'] = None,
                 snapshot_get: bool=True,
                 metadata: Optional[dict]=None,
                 wrap_get: bool=True,
                 wrap_set: bool=True,
                 step: Optional[Union[int, float]]=None,
                 scale: Optional[Union[int, float]]=None,
                 inter_delay: Union[int, float]=0,
                 post_delay: Union[int, float]=0,
                 val_mapping: Optional[dict]=None,
                 get_parser: Optional[Callable]=None,
                 set_parser: Optional[Callable]=None,
                 snapshot_value: bool=True,
                 max_val_age: Optional[float]=None,
                 vals: Optional[Validator]=None,
                 log_changes: bool = True,
                 delay: Optional[Union[int, float]]=None,
                 config_link: str = None,
                 update_from_config: bool = False):
        # Create __deepcopy__ in the object scope (see documentation for details)
        self.__deepcopy__ = partial(__deepcopy__, self)
        self.__getstate__ = partial(__getstate__, self)

        Metadatable.__init__(self, metadata)
        SignalEmitter.__init__(self, initialize_signal=False)
        self.name = str(name)
        self.parent = instrument if instrument is not None else parent
        self._snapshot_get = snapshot_get
        self._snapshot_value = snapshot_value
        self.log_changes = log_changes

        if not isinstance(vals, (Validator, type(None))):
            raise TypeError('vals must be None or a Validator')
        elif val_mapping is not None:
            vals = Enum(*val_mapping.keys())
        elif vals is not None and vals.val_mapping is not None:
            # A validator can also have a val_mapping (e.g. EnumVisa), in which
            # case this will be used unless val_mapping is explicitly provided
            val_mapping = vals.val_mapping

        self.vals = vals

        self.step = step
        self.scale = scale
        self.raw_value = None
        if delay is not None:
            warnings.warn("Delay kwarg is deprecated. Replace with "
                          "inter_delay or post_delay as needed")
            if post_delay == 0:
                post_delay = delay
        self.inter_delay = inter_delay
        self.post_delay = post_delay

        self.val_mapping = val_mapping
        if val_mapping is None:
            self.inverse_val_mapping = None
        else:
            self.inverse_val_mapping = {v: k for k, v in val_mapping.items()}

        self.get_parser = get_parser
        self.set_parser = set_parser

        # record of latest value and when it was set or measured
        # what exactly this means is different for different subclasses
        # but they all use the same attributes so snapshot is consistent.
        self._latest = {'value': None, 'ts': None, 'raw_value': None}
        self.get_latest = GetLatest(self, max_val_age=max_val_age)

        self.wrap_get = wrap_get
        if wrap_get:
            if hasattr(self, 'get_raw'):
                self.get = self._wrap_get(self.get_raw)
            elif hasattr(self, 'get'):
                warnings.warn('Wrapping get method, original get method will not '
                              'be directly accessible. It is recommended to '
                              'define get_raw in your subclass instead.' )
                self.get_raw = self.get
                self.get = self._wrap_get(self.get)
        elif hasattr(self, 'get_raw'):
            self.get = self.get_raw

        self.wrap_set = wrap_set
        if wrap_set:
            if hasattr(self, 'set_raw'):
                self.set = self._wrap_set(self.set_raw)
            elif hasattr(self, 'set'):
                warnings.warn('Wrapping set method, original set method will not '
                              'be directly accessible. It is recommended to '
                              'define set_raw in your subclass instead.' )
                self.set_raw = self.set
                self.set = self._wrap_set(self.set)
        elif hasattr(self, 'set_raw'):
            self.set = self.set_raw

        # subclasses should extend this list with extra attributes they
        # want automatically included in the snapshot
        self._meta_attrs = ['name', 'full_name', 'instrument', 'step', 'scale',
                            'inter_delay', 'post_delay', 'val_mapping', 'vals']

        # Specify time of last set operation, used when comparing to delay to
        # check if additional waiting time is needed before next set
        self._t_last_set = time.perf_counter()

        if config_link:
            self.set_config_link(config_link, update=update_from_config)

    def __str__(self):
        """Include the instrument name with the Parameter name if possible."""
        if getattr(self.parent, 'name', ''):
            return f'{self.parent}_{self.name}'
        else:
            return self.name

    def __repr__(self):
        return named_repr(self)

    def __call__(self, *args, **kwargs):
        if not args and not kwargs:
            if hasattr(self, 'get'):
                return self.get()
            else:
                raise NotImplementedError('no get cmd found in' +
                                          ' Parameter {}'.format(self.name))
        else:
            if hasattr(self, 'set'):
                return self.set(*args, **kwargs)
            else:
                raise NotImplementedError('no set cmd found in' +
                                          ' Parameter {}'.format(self.name))

    def __copy__(self):
        """Create a copy of the Parameter, invoked by copy.copy(param)

        Copying a parameter creates a shallow copy of the parameter, which
        means that it does not create copies of any object attributes. For a
        deep copy that also copies each of its attributes, use

        >>> copy.deepcopy(param)

        Note:
            Since copying only creates a shallow copy, this may cause issues in
            cases where on of its attributes is an object that references the
            parameter, as the object is not copied, and so it will still
            reference to the original parameter, and not the copied one.
        """
        # Perform underlying default behaviour of copy(obj)
        # We need to call the underlying functions because we need to perform
        # additional actions afterwards

        # Temporarily remove __getstate__ so it is not called during copy
        restore_attrs = {'__getstate__': self.__dict__.pop('__getstate__', None)}
        try:
            # Call the underlying functions for copying to avoid recursion error
            rv = self.__reduce_ex__(4)
            self_copy = _reconstruct(self, None, *rv)
        finally:
            # Restore __getstate__
            if restore_attrs['__getstate__'] is not None:
                self.__getstate__ = restore_attrs['__getstate__']

        # Update copy/pickle-related methods
        self_copy.__deepcopy__ = partial(__deepcopy__, self_copy)
        self_copy.__getstate__ = partial(__getstate__, self_copy)

        # Detach and reattach all node decorator methods, now containing
        # reference to the new parameter, but still old parameter node
        for attr in ['get_raw', 'set_raw', 'vals', 'set_parser', 'get_parser']:
            attr_partial = self.__dict__.get(attr, None)
            if isinstance(attr_partial, partial) and \
                    attr_partial.func.__name__ == 'parameter_decorator':
                attr_method = attr_partial.func
                original_node = attr_partial.args[0]
                attr_partial_copy = partial(attr_method, original_node, self_copy)
                setattr(self_copy, attr, attr_partial_copy)

        # Ensure Parameter's get_raw method points to the copied parameter's
        # _get_raw_value when no get method defined and get_cmd=None
        if ('get_raw' in self.__dict__
                and self.get_raw == getattr(self, '_get_raw_value', None)):
            self_copy.get_raw = self_copy._get_raw_value

        # Ensure Parameter's set_raw method points to the copied parameter's
        # save_val when no get method defined and get_cmd=None
        if ('set_raw' in self.__dict__
                and isinstance(self.set_raw, partial)
                and self.set_raw.func == self._save_val):
            self_copy.set_raw = partial(self_copy._save_val,
                                        **self.set_raw.keywords)

        # Wrap get and set methods
        if 'get' in self.__dict__:
            if self.wrap_get:
                self_copy.get = self_copy._wrap_get(self_copy.get_raw)
            else:
                self_copy.get = self_copy.get_raw

        if 'set' in self.__dict__:
            if self_copy.wrap_set:
                self_copy.set = self_copy._wrap_set(self_copy.set_raw)
            else:
                self_copy.set = self_copy.set_raw

        self_copy.get_latest = GetLatest(self_copy,
                                         max_val_age=self.get_latest.max_val_age)
        self_copy.signal = Signal()
        self_copy._signal_chain = []
        self_copy.parent = None

        # Perform deepcopy on latest value to ensure the original and copied
        # parameters cannot affect each other (e.g. if the latest value is a
        # list and list.clear() is called)
        self_copy._latest = deepcopy(self._latest)

        return self_copy

    def __setstate__(self, state):
        """Prepare parameter for unpickling"""
        self.__dict__.update(state)

        max_val_age = getattr(state['get_latest'], 'max_val_age', None)
        self.__dict__['get_latest'] = GetLatest(self, max_val_age)

        # Set default get to get the latest value
        if not hasattr(self, 'get'):
            self.__dict__['get'] = self.__dict__['get_latest']

    @property
    def log(self):
        return logging.getLogger(str(self))

    def _handle_config_signal(self, sender, value):
        self(value)

    def snapshot_base(self, update: bool=False,
                      params_to_skip_update: Sequence[str]=None,
                      simplify: bool = False) -> dict:
        """
        State of the parameter as a JSON-compatible dict.

        Args:
            update (bool): If True, update the state by calling
                parameter.get().
                If False, just use the latest values in memory.
            params_to_skip_update: No effect but may be passed from super Class:

        Returns:
            dict: base snapshot
        """

        if hasattr(self, 'get') and self._snapshot_get \
                and self._snapshot_value and update:
            self.get()

        if simplify:
            state = {}
            for attr in ['name', 'label', 'unit']:
                val = getattr(self, attr, None)
                if val:
                    state[attr] = val
            if self._snapshot_value:
                state['value'] = self._latest['value']
            return state

        state = copy(self._latest)
        state['__class__'] = full_class(self)

        if not self._snapshot_value:
            state.pop('value')
            state.pop('raw_value', None)

        if isinstance(state['ts'], datetime):
            state['ts'] = state['ts'].strftime('%Y-%m-%d %H:%M:%S')

        for attr in set(self._meta_attrs):
            if attr == 'parent' and self.parent is not None:
                # We also add instrument items for deprecation reasons
                state.update({
                    'parent': full_class(self.parent),
                    'parent_name': getattr(self.parent, 'name', 'no_name'),
                    'instrument': full_class(self.parent),
                    'instrument_name': getattr(self.parent, 'name', 'no_name')
                })
            else:
                val = getattr(self, attr, None)
                if val:
                    attr_strip = attr.lstrip('_')  # strip leading underscores
                    if isinstance(val, Validator):
                        state[attr_strip] = repr(val)
                    else:
                        state[attr_strip] = val

        return state

    def _save_val(self, value, validate=False):
        """
        Update latest
        """
        if validate:
            self.validate(value)
        if (self.get_parser is None and
            self.set_parser is None and
            self.val_mapping is None and
            self.scale is None):
                self.raw_value = value
        self._latest = {'value': value, 'ts': datetime.now(),
                        'raw_value': self.raw_value}

    def _wrap_get(self, get_function):
        @wraps(get_function)
        def get_wrapper(*args, **kwargs):
            try:
                # There might be cases where a .get also has args/kwargs
                value = get_function(*args, **kwargs)
                self.raw_value = value

                if self.get_parser is not None:
                    value = self.get_parser(value)

                if self.scale is not None:
                    # Scale values
                    if isinstance(self.scale, collections.Iterable):
                        # Scale contains multiple elements, one for each value
                        value = tuple(value / scale for value, scale
                                      in zip(value, self.scale))
                    elif isinstance(value, collections.Iterable):
                        # Use single scale for all values
                        value = tuple(value / self.scale for value in value)
                    else:
                        value /= self.scale

                if self.val_mapping is not None:
                    if value in self.inverse_val_mapping:
                        value = self.inverse_val_mapping[value]
                    else:
                        try:
                            value = self.inverse_val_mapping[int(value)]
                        except (ValueError, KeyError, TypeError):
                            raise KeyError("'{}' not in val_mapping".format(value))
                self._save_val(value)
                return value
            except Exception as e:
                e.args = e.args + ('getting {}'.format(self),)
                raise e

        return get_wrapper

    def _wrap_set(self, set_function):
        @wraps(set_function)
        def set_wrapper(value, evaluate=True, signal_chain=[], **kwargs):
            try:
                self.validate(value)

                # In some cases intermediate sweep values must be used.
                # Unless `self.step` is defined, get_sweep_values will return
                # a list containing only `value`.
                steps = self.get_ramp_values(value, step=self.step)

                for step_index, val_step in enumerate(steps):
                    if self.val_mapping is not None:
                        # Convert set values using val_mapping dictionary
                        mapped_value = self.val_mapping[val_step]
                    else:
                        mapped_value = val_step

                    if self.scale is not None:
                        if isinstance(self.scale, collections.Iterable):
                            # Scale contains multiple elements, one for each value
                            scaled_mapped_value = tuple(val * scale for val, scale
                                                        in zip(mapped_value, self.scale))
                        else:
                            # Use single scale for all values
                            scaled_mapped_value = mapped_value*self.scale
                    else:
                        scaled_mapped_value = mapped_value

                    if self.set_parser is not None:
                        parsed_scaled_mapped_value = self.set_parser(scaled_mapped_value)
                    else:
                        parsed_scaled_mapped_value = scaled_mapped_value

                    # Check if delay between set operations is required
                    t_elapsed = time.perf_counter() - self._t_last_set
                    if t_elapsed < self.inter_delay:
                        # Sleep until time since last set is larger than
                        # self.post_delay
                        time.sleep(self.inter_delay - t_elapsed)

                    # Start timer to measure execution time of set_function
                    t0 = time.perf_counter()

                    # Register if value changed
                    val_changed = self.raw_value != parsed_scaled_mapped_value

                    if evaluate:
                        set_function(parsed_scaled_mapped_value, **kwargs)

                    self.raw_value = parsed_scaled_mapped_value
                    self._save_val(val_step,
                                   validate=(self.val_mapping is None and
                                             self.set_parser is None and
                                             not(step_index == len(steps)-1 or
                                                 len(steps) == 1)))
                    if self.log_changes and self._snapshot_value \
                            and val_changed and self.name != 'None':
                        # Add to log
                        log_msg = f'parameter set to {val_step}'
                        if mapped_value != val_step:
                            log_msg += f', mapped: {mapped_value}'
                        if scaled_mapped_value != mapped_value:
                            log_msg += f', scaled: {scaled_mapped_value}'
                        if parsed_scaled_mapped_value != scaled_mapped_value:
                            log_msg += f', parsed: {parsed_scaled_mapped_value}'
                        self.log.debug(log_msg)

                    # Update last set time (used for calculating delays)
                    self._t_last_set = time.perf_counter()

                    # Check if any delay after setting is required
                    t_elapsed = self._t_last_set - t0
                    if t_elapsed < self.post_delay:
                        # Sleep until total time is larger than self.post_delay
                        time.sleep(self.post_delay - t_elapsed)

                    # Send a signal if anything is connected
                    if self.signal is not None:
                        for receiver in self.signal.receivers.values():
                            potential_emitter = getattr(receiver(), '__self__', None)
                            if isinstance(potential_emitter, SignalEmitter):
                                # Update signal chain to avoid circular signalling
                                if not signal_chain:
                                    potential_emitter._signal_chain = [self]
                                else:
                                    potential_emitter._signal_chain = signal_chain + [self]
                        self.signal.send(parsed_scaled_mapped_value, **kwargs)
            except Exception as e:
                e.args = e.args + ('setting {} to {}'.format(self, value),)
                raise e

        return set_wrapper

    def get_ramp_values(self, value: Union[float, int],
                        step: Union[float, int]=None) -> List[Union[float,
                                                                    int]]:
        """
        Return values to sweep from current value to target value.
        This method can be overridden to have a custom sweep behaviour.
        It can even be overridden by a generator.
        Args:
            value: target value
            step: maximum step size

        Returns:
            List of stepped values, including target value.
        """
        if step is None:
            return [value]
        else:
            if isinstance(value, collections.Iterable) and len(value) > 1:
                raise RuntimeError("Don't know how to step a parameter with more than one value")
            if self.get_latest() is None:
                self.get()
            start_value = self.get_latest()

            if not (isinstance(start_value, (int, float)) and
                    isinstance(value, (int, float))):
                # something weird... parameter is numeric but one of the ends
                # isn't, even though it's valid.
                # probably MultiType with a mix of numeric and non-numeric types
                # just set the endpoint and move on
                logging.warning(
                    'cannot sweep {} from {} to {} - jumping.'.format(
                        self.name, start_value, value))
                return []

            # drop the initial value, we're already there
            return permissive_range(start_value, value, step)[1:] + [value]

    def validate(self, value):
        """
        Validate value

        Args:
            value (any): value to validate

        """
        if self.parent is not None:
            context = (getattr(self.parent, 'name', '') or
                       str(self.parent.__class__)) + '.' + self.name
        else:
            context = self.name
        if self.vals is not None:
            if hasattr(self.vals, 'validate'):
                self.vals.validate(value, 'Parameter: ' + context)
            else:
                if not self.vals(value):
                    raise ValueError("Invalid set value")

    @property
    def step(self):
        return self._step

    @step.setter
    def step(self, step: Union[int, float]):
        """
        Configure whether this Parameter uses steps during set operations.
        If step is a positive number, this is the maximum value change
        allowed in one hardware call, so a single set can result in many
        calls to the hardware if the starting value is far from the target.

        Args:
            step (Union[int, float]): A positive number, the largest change
                allowed in one call. All but the final change will attempt to
                change by +/- step exactly

        Raises:
            TypeError: if step is not numeric
            ValueError: if step is negative
            TypeError:  if step is not integer for an integer parameter
            TypeError: if step is not a number
        """
        if step is None:
            self._step = step
        elif not getattr(self.vals, 'is_numeric', True):
            raise TypeError('you can only step numeric parameters')
        elif not isinstance(step, (int, float)):
            raise TypeError('step must be a number')
        elif step == 0:
            self._step = None
        elif step <= 0:
            raise ValueError('step must be positive')
        elif isinstance(self.vals, Ints) and not isinstance(step, int):
            raise TypeError('step must be a positive int for an Ints parameter')
        else:
            self._step = step

    def set_step(self, value):
        warnings.warn(
            "set_step is deprecated use step property as in `inst.step = "
            "stepvalue` instead")
        self.step = value

    def get_step(self):
        warnings.warn(
            "set_step is deprecated use step property as in `a = inst.step` "
            "instead")
        return self._step

    def set_delay(self, value):
        warnings.warn(
            "set_delay is deprecated use inter_delay or post_delay property "
            "as in `inst.inter_delay = delayvalue` instead")
        self.post_delay = value

    def get_delay(self):
        warnings.warn(
            "get_delay is deprecated use inter_delay or post_delay property "
            "as in `a = inst.inter_delay` instead")
        return self._post_delay

    @property
    def post_delay(self):
        """Property that returns the delay time of this parameter"""
        return self._post_delay

    @post_delay.setter
    def post_delay(self, post_delay):
        """
        Configure this parameter with a delay between set operations.

        Typically used in conjunction with set_step to create an effective
        ramp rate, but can also be used without a step to enforce a delay
        after every set.

        Args:
            post_delay(Union[int, float]): the target time between set calls.
                The actual time will not be shorter than this, but may be longer
                if the underlying set call takes longer.

        Raises:
            TypeError: If delay is not int nor float
            ValueError: If delay is negative
        """
        if not isinstance(post_delay, (int, float)):
            raise TypeError(
                'post_delay ({}) must be a number'.format(post_delay))
        if post_delay < 0:
            raise ValueError(
                'post_delay ({}) must not be negative'.format(post_delay))
        self._post_delay = post_delay

    @property
    def inter_delay(self):
        """Property that returns the delay time of this parameter"""
        return self._inter_delay

    @inter_delay.setter
    def inter_delay(self, inter_delay):
        """
        Configure this parameter with a delay between set operations.

        Typically used in conjunction with set_step to create an effective
        ramp rate, but can also be used without a step to enforce a delay
        between sets.

        Args:
            inter_delay(Union[int, float]): the target time between set calls.
                The actual time will not be shorter than this, but may be longer
                if the underlying set call takes longer.

        Raises:
            TypeError: If delay is not int nor float
            ValueError: If delay is negative
        """
        if not isinstance(inter_delay, (int, float)):
            raise TypeError(
                'inter_delay ({}) must be a number'.format(inter_delay))
        if inter_delay < 0:
            raise ValueError(
                'inter_delay ({}) must not be negative'.format(inter_delay))
        self._inter_delay = inter_delay

    @wraps(SignalEmitter.connect)
    def connect(self, receiver, update=True, **kwargs):
        SignalEmitter.connect(self, receiver, update=update, **kwargs)

<<<<<<< HEAD
    def set_config_link(self, config_link: str, update=False):
=======
    def set_config_link(self, config_link: str, update=False) -> Any:
        """Attach parameter value to a config

        Args:
            config_link: string representation of a config path
            update: Whether to update the parameter value to the current config value

        Returns:
            Current config value

        Examples:
            silq.config.properties.my_property = 1
            p = Parameter('linked_parameter)
            p.set_config_link('properties.my_property', update=True)
            p()
            >>> 1

            silq.config.properties.my_property = 2
            p()
            >>> 2
        """
>>>>>>> 0d1326c4
        if 'silq_config' in config.user and hasattr(config.user.silq_config, 'signal'):
            config.user.silq_config.signal.connect(self._handle_config_signal,
                                                   sender=config_link)

            # Try to get current config value and potentially set parameter
            try:
                value = config.user.silq_config[config_link]

                if update:
                    if hasattr(self, 'set'):
                        self(value)
                    else:
                        self._latest['value'] = self._latest['raw_value'] = value

                return value
            except KeyError:
                pass
        else:
            warnings.warn('QCoDeS config cannot emit signals, cannot link parameter')

    # Deprecated
    @property
    def full_name(self):
#        This can fully be replaced by str(parameter) in the future we
#        may want to deprecate this but the current dataset makes heavy use
#        of it in more complicated ways so keep it for now.
#        warnings.warn('Attribute `full_name` is deprecated, please use '
#                      'str(parameter)')
        return str(self)

    def set_validator(self, vals):
        """
            Deprecated Set a validator `vals` for this parameter.
                Args:
                    vals (Validator):  validator to set

        """
        warnings.warn(
            "set_validator is deprected use `inst.vals = MyValidator` instead")
        if isinstance(vals, Validator):
            self.vals = vals
        else:
            raise TypeError('vals must be a Validator')

    @property
    def _instrument(self):
        return self.parent

    @_instrument.setter
    def _instrument(self, value):
        self.parent = value


class Parameter(_BaseParameter):
    """
    A parameter that represents a single degree of freedom.
    This is the standard parameter for Instruments, though it can also be
    used as a variable, i.e. storing/retrieving a value, or be subclassed for
    more complex uses.

    By default only gettable, returning its last value.
    This behaviour can be modified in two ways:

    1. Providing a ``get_cmd``/``set_cmd``, which can of the following:

       a. callable, with zero args for get_cmd, one arg for set_cmd
       b. VISA command string
       c. None, in which case it retrieves its last value for ``get_cmd``,
          and stores a value for ``set_cmd``
       d. False, in which case trying to get/set will raise an error.

    2. Creating a subclass with an explicit ``get``/``set`` method. This
       enables more advanced functionality.

    Parameters have a ``.get_latest`` method that simply returns the most
    recent set or measured value. This can be called ( ``param.get_latest()`` )
    or used in a ``Loop`` as if it were a (gettable-only) parameter itself:

        ``Loop(...).each(param.get_latest)``


    Args:
        name (str): the local name of the parameter. Should be a valid
            identifier, ie no spaces or special characters. If this parameter
            is part of an Instrument or Station, this is how it will be
            referenced from that parent, ie ``instrument.name`` or
            ``instrument.parameters[name]``

        instrument (Optional[Instrument]): the instrument this parameter
            belongs to, if any

        label (Optional[str]): Normally used as the axis label when this
            parameter is graphed, along with ``unit``.

        unit (Optional[str]): The unit of measure. Use ``''`` for unitless.

        snapshot_get (Optional[bool]): False prevents any update to the
            parameter during a snapshot, even if the snapshot was called with
            ``update=True``, for example if it takes too long to update.
            Default True.

        snapshot_value (Optional[bool]): False prevents parameter value to be
            stored in the snapshot. Useful if the value is large.

        step (Optional[Union[int, float]]): max increment of parameter value.
            Larger changes are broken into multiple steps this size.
            When combined with delays, this acts as a ramp.

        scale (Optional[float]): Scale to multiply value with before
            performing set. the internally multiplied value is stored in
            `raw_value`. Can account for a voltage divider.

        inter_delay (Optional[Union[int, float]]): Minimum time (in seconds)
            between successive sets. If the previous set was less than this,
            it will wait until the condition is met.
            Can be set to 0 to go maximum speed with no errors.

        post_delay (Optional[Union[int, float]]): time (in seconds) to wait
            after the *start* of each set, whether part of a sweep or not.
            Can be set to 0 to go maximum speed with no errors.

        val_mapping (Optional[dict]): a bidirectional map data/readable values
            to instrument codes, expressed as a dict:
            ``{data_val: instrument_code}``
            For example, if the instrument uses '0' to mean 1V and '1' to mean
            10V, set val_mapping={1: '0', 10: '1'} and on the user side you
            only see 1 and 10, never the coded '0' and '1'
            If vals is omitted, will also construct a matching Enum validator.
            NOTE: only applies to get if get_cmd is a string, and to set if
            set_cmd is a string.
            You can use ``val_mapping`` with ``get_parser``, in which case
            ``get_parser`` acts on the return value from the instrument first,
            then ``val_mapping`` is applied (in reverse).

        get_parser ( Optional[function]): function to transform the response
            from get to the final output value. See also val_mapping

        set_parser (Optional[function]): function to transform the input set
            value to an encoded value sent to the instrument.
            See also val_mapping.

        vals (Optional[Validator]): Allowed values for setting this parameter.
            Only relevant if settable. Defaults to ``Numbers()``

        max_val_age (Optional[float]): The max time (in seconds) to trust a
            saved value obtained from get_latest(). If this parameter has not
            been set or measured more recently than this, perform an
            additional measurement.

        log_changes: Log any set commands that change the parameter's value

        docstring (Optional[str]): documentation string for the __doc__
            field of the object. The __doc__ field of the instance is used by
            some help systems, but not all

        metadata (Optional[dict]): extra information to include with the
            JSON snapshot of the parameter

    """

    def __init__(self, name: str = None,
                 instrument: Optional['Instrument']=None,
                 parent: Optional['ParameterNode'] = None,
                 label: Optional[str]=None,
                 unit: Optional[str]=None,
                 get_cmd: Optional[Union[str, Callable, bool]]=None,
                 set_cmd:  Optional[Union[str, Callable, bool]]=False,
                 initial_value: Optional[Union[float, int, str]]=None,
                 max_val_age: Optional[float]=None,
                 vals: Optional[Validator]=None,
                 log_changes: bool = True,
                 docstring: Optional[str]=None,
                 **kwargs):
        super().__init__(name=name, instrument=instrument,
                         parent=parent, vals=vals,
                         log_changes=log_changes, **kwargs)

        # Enable set/get methods if get_cmd/set_cmd is given
        # Called first so super().__init__ can wrap get/set methods
        if not hasattr(self, 'get') and get_cmd is not False:
            if get_cmd is None:
                if max_val_age is not None:
                    raise SyntaxError('Must have get method or specify get_cmd '
                                      'when max_val_age is set')
                self.get_raw = self._get_raw_value
            elif isinstance(get_cmd, str):
                exec_str = getattr(self.parent, 'ask', None)
                self.get_raw = Command(arg_count=0, cmd=get_cmd, exec_str=exec_str)
            else:
                self.get_raw = get_cmd
            if self.wrap_get:
                self.get = self._wrap_get(self.get_raw)
            else:
                self.get = self.get_raw

        if not hasattr(self, 'set') and set_cmd is not False:
            if set_cmd is None:
                self.set_raw = partial(self._save_val, validate=False)
            elif isinstance(set_cmd, str):
                exec_str = getattr(self.parent, 'write', None)
                self.set_raw = Command(arg_count=1, cmd=set_cmd, exec_str=exec_str)
            else:
                self.set_raw = set_cmd

            if self.wrap_set:
                self.set = self._wrap_set(self.set_raw)
            else:
                self.set = self.set_raw

        self._meta_attrs.extend(['label', 'unit', 'vals'])

        if label is not None or name is None:
            self.label = label
        else:
            # Make label capitalized name, replacing underscore with spaces
            label = name.replace('_', ' ')
            self.label = label[0].capitalize() + label[1:]
        self.unit = unit if unit is not None else ''

        if initial_value is not None:
            if hasattr(self, 'set') and self.wrap_set:
                self.set(initial_value, evaluate=False)
            else:
                # No set function defined, so create a wrapper function
                # which we evaluate. This ensures that the initial value goes
                # through any set parsing/mapping
                self._wrap_set(set_function=None)(initial_value, evaluate=False)

        # generate default docstring
        self.__doc__ = os.linesep.join((
            'Parameter class:',
            '',
            '* `name` %s' % self.name,
            '* `label` %s' % self.label,
            '* `unit` %s' % self.unit,
            '* `vals` %s' % repr(self.vals)))

        if docstring is not None:
            self.__doc__ = os.linesep.join((
                docstring,
                '',
                self.__doc__))

    def __getitem__(self, keys):
        """
        Slice a Parameter to get a SweepValues object
        to iterate over during a sweep
        """
        if isinstance(keys, (slice, list, tuple, numpy.ndarray)):
            return SweepFixedValues(self, keys)
        else:
            return super().__getitem__(keys)

    def _get_raw_value(self):
        return self._latest['raw_value']

    def increment(self, value):
        """ Increment the parameter with a value

        Args:
            value (float): value to be added to the parameter
        """
        self.set(self.get() + value)

    def sweep(self, start, stop, step=None, num=None):
        """
        Create a collection of parameter values to be iterated over.
        Requires `start` and `stop` and (`step` or `num`)
        The sign of `step` is not relevant.

        Args:
            start (Union[int, float]): The starting value of the sequence.
            stop (Union[int, float]): The end value of the sequence.
            step (Optional[Union[int, float]]):  Spacing between values.
            num (Optional[int]): Number of values to generate.

        Returns:
            SweepFixedValues: collection of parameter values to be
                iterated over

        Examples:
            >>> sweep(0, 10, num=5)
             [0.0, 2.5, 5.0, 7.5, 10.0]
            >>> sweep(5, 10, step=1)
            [5.0, 6.0, 7.0, 8.0, 9.0, 10.0]
            >>> sweep(15, 10.5, step=1.5)
            >[15.0, 13.5, 12.0, 10.5]
        """
        return SweepFixedValues(self, start=start, stop=stop,
                                step=step, num=num)


class ArrayParameter(_BaseParameter):
    """
    A gettable parameter that returns an array of values.
    Not necessarily part of an instrument.

    Subclasses should define a ``.get`` method, which returns an array.
    When used in a ``Loop`` or ``Measure`` operation, this will be entered
    into a single ``DataArray``, with extra dimensions added by the ``Loop``.
    The constructor args describe the array we expect from each ``.get`` call
    and how it should be handled.

    For now you must specify upfront the array shape, and this cannot change
    from one call to the next. Later we intend to require only that you specify
    the dimension, and the size of each dimension can vary from call to call.

    Note: If you want ``.get`` to save the measurement for ``.get_latest``,
    you must explicitly call ``self._save_val(items)`` inside ``.get``.

    Args:
        name (str): the local name of the parameter. Should be a valid
            identifier, ie no spaces or special characters. If this parameter
            is part of an Instrument or Station, this is how it will be
            referenced from that parent, ie ``instrument.name`` or
            ``instrument.parameters[name]``

        shape (Tuple[int]): The shape (as used in numpy arrays) of the array
            to expect. Scalars should be denoted by (), 1D arrays as (n,),
            2D arrays as (n, m), etc.

        instrument (Optional[Instrument]): the instrument this parameter
            belongs to, if any

        label (Optional[str]): Normally used as the axis label when this
            parameter is graphed, along with ``unit``.

        unit (Optional[str]): The unit of measure. Use ``''`` for unitless.

        setpoints (Optional[Tuple[setpoint_array]]):
            ``setpoint_array`` can be a DataArray, numpy.ndarray, or sequence.
            The setpoints for each dimension of the returned array. An
            N-dimension item should have N setpoint arrays, where the first is
            1D, the second 2D, etc.
            If omitted for any or all items, defaults to integers from zero in
            each respective direction.
            Note: if the setpoints will be different each measurement, leave
            this out and return the setpoints (with extra names) in ``.get``.

        setpoint_names (Optional[Tuple[str]]): one identifier (like
            ``name``) per setpoint array. Ignored if a setpoint is a
            DataArray, which already has a name.

        setpoint_labels (Optional[Tuple[str]]): one label (like ``labels``)
            per setpoint array. Ignored if a setpoint is a DataArray, which
            already has a label.

        setpoint_units (Optional[Tuple[str]]): one label (like ``v``)
            per setpoint array. Ignored if a setpoint is a DataArray, which
            already has a unit.

        docstring (Optional[str]): documentation string for the __doc__
            field of the object. The __doc__ field of the instance is used by
            some help systems, but not all

        snapshot_get (bool): Prevent any update to the parameter, for example
            if it takes too long to update. Default True.

        snapshot_value: Should the value of the parameter be stored in the
            snapshot. Unlike Parameter this defaults to False as
            ArrayParameters are potentially huge.

        metadata (Optional[dict]): extra information to include with the
            JSON snapshot of the parameter
    """

    def __init__(self,
                 name: str,
                 shape: Sequence[int],
                 instrument: Optional['Instrument']=None,
                 parent: Optional['ParameterNode'] = None,
                 label: Optional[str]=None,
                 unit: Optional[str]=None,
                 wrap_get: bool=True,
                 wrap_set: bool=True,
                 setpoints: Optional[Sequence]=None,
                 setpoint_names: Optional[Sequence[str]]=None,
                 setpoint_labels: Optional[Sequence[str]]=None,
                 setpoint_units: Optional[Sequence[str]]=None,
                 docstring: Optional[str]=None,
                 snapshot_get: bool=True,
                 snapshot_value: bool=False,
                 metadata: bool=None, ):
        super().__init__(name=name,
                         instrument=instrument,
                         parent=parent,
                         snapshot_get=snapshot_get,
                         metadata=metadata,
                         snapshot_value=snapshot_value,
                         wrap_get=wrap_get,
                         wrap_set=wrap_set)

        if hasattr(self, 'set'):
            # TODO (alexcjohnson): can we support, ala Combine?
            raise AttributeError('ArrayParameters do not support set '
                                 'at this time.')

        self._meta_attrs.extend(['setpoint_names', 'setpoint_labels',
                                 'setpoint_units', 'label', 'unit'])

        self.label = name if label is None else label
        self.unit = unit if unit is not None else ''

        nt = type(None)

        if not is_sequence_of(shape, int):
            raise ValueError('shapes must be a tuple of ints, not ' +
                             repr(shape))
        self.shape = shape

        # require one setpoint per dimension of shape
        sp_shape = (len(shape),)

        sp_types = (nt, DataArray, collections.Sequence,
                    collections.Iterator, numpy.ndarray)
        if (setpoints is not None and
                not is_sequence_of(setpoints, sp_types, shape=sp_shape)):
            raise ValueError('setpoints must be a tuple of arrays')
        if (setpoint_names is not None and
                not is_sequence_of(setpoint_names, (nt, str), shape=sp_shape)):
            raise ValueError('setpoint_names must be a tuple of strings')
        if (setpoint_labels is not None and
                not is_sequence_of(setpoint_labels, (nt, str),
                                   shape=sp_shape)):
            raise ValueError('setpoint_labels must be a tuple of strings')
        if (setpoint_units is not None and
                not is_sequence_of(setpoint_units, (nt, str),
                                   shape=sp_shape)):
            raise ValueError('setpoint_units must be a tuple of strings')

        self.setpoints = setpoints
        self.setpoint_names = setpoint_names
        self.setpoint_labels = setpoint_labels
        self.setpoint_units = setpoint_units

        self.__doc__ = os.linesep.join((
            'Parameter class:',
            '',
            '* `name` %s' % self.name,
            '* `label` %s' % self.label,
            '* `unit` %s' % self.unit,
            '* `shape` %s' % repr(self.shape)))

        if docstring is not None:
            self.__doc__ = os.linesep.join((
                docstring,
                '',
                self.__doc__))

        if not hasattr(self, 'get') and not hasattr(self, 'set'):
            raise AttributeError('ArrayParameter must have a get, set or both')


def _is_nested_sequence_or_none(obj, types, shapes):
    """Validator for MultiParameter setpoints/names/labels"""
    if obj is None:
        return True

    if not is_sequence_of(obj, tuple, shape=(len(shapes),)):
        return False

    for obji, shapei in zip(obj, shapes):
        if not is_sequence_of(obji, types, shape=(len(shapei),)):
            return False

    return True


class MultiParameter(_BaseParameter):
    """
    A gettable parameter that returns multiple values with separate names,
    each of arbitrary shape.
    Not necessarily part of an instrument.

    Subclasses should define a ``.get`` method, which returns a sequence of
    values. When used in a ``Loop`` or ``Measure`` operation, each of these
    values will be entered into a different ``DataArray``. The constructor
    args describe what data we expect from each ``.get`` call and how it
    should be handled. ``.get`` should always return the same number of items,
    and most of the constructor arguments should be tuples of that same length.

    For now you must specify upfront the array shape of each item returned by
    ``.get``, and this cannot change from one call to the next. Later we intend
    to require only that you specify the dimension of each item returned, and
    the size of each dimension can vary from call to call.

    Note: If you want ``.get`` to save the measurement for ``.get_latest``,
    you must explicitly call ``self._save_val(items)`` inside ``.get``.

    Args:
        name (str): the local name of the whole parameter. Should be a valid
            identifier, ie no spaces or special characters. If this parameter
            is part of an Instrument or Station, this is how it will be
            referenced from that parent, ie ``instrument.name`` or
            ``instrument.parameters[name]``

        names (Tuple[str]): A name for each item returned by a ``.get``
            call. Will be used as the basis of the ``DataArray`` names
            when this parameter is used to create a ``DataSet``.

        shapes (Tuple[Tuple[int]]): The shape (as used in numpy arrays) of
            each item. Scalars should be denoted by (), 1D arrays as (n,),
            2D arrays as (n, m), etc.

        instrument (Optional[Instrument]): the instrument this parameter
            belongs to, if any

        labels (Optional[Tuple[str]]): A label for each item. Normally used
            as the axis label when a component is graphed, along with the
            matching entry from ``units``.

        units (Optional[Tuple[str]]): The unit of measure for each item.
            Use ``''`` or ``None`` for unitless values.

        setpoints (Optional[Tuple[Tuple[setpoint_array]]]):
            ``setpoint_array`` can be a DataArray, numpy.ndarray, or sequence.
            The setpoints for each returned array. An N-dimension item should
            have N setpoint arrays, where the first is 1D, the second 2D, etc.
            If omitted for any or all items, defaults to integers from zero in
            each respective direction.
            Note: if the setpoints will be different each measurement, leave
            this out and return the setpoints (with extra names) in ``.get``.

        setpoint_names (Optional[Tuple[Tuple[str]]]): one identifier (like
            ``name``) per setpoint array. Ignored if a setpoint is a
            DataArray, which already has a name.

        setpoint_labels (Optional[Tuple[Tuple[str]]]): one label (like
            ``labels``) per setpoint array. Ignored if a setpoint is a
            DataArray, which already has a label.

        setpoint_units (Optional[Tuple[Tuple[str]]]): one unit (like
            ``V``) per setpoint array. Ignored if a setpoint is a
            DataArray, which already has a unit.

        docstring (Optional[str]): documentation string for the __doc__
            field of the object. The __doc__ field of the instance is used by
            some help systems, but not all

        snapshot_get (bool): Prevent any update to the parameter, for example
            if it takes too long to update. Default True.

        snapshot_value: Should the value of the parameter be stored in the
            snapshot. Unlike Parameter this defaults to False as
            MultiParameters are potentially huge.

        metadata (Optional[dict]): extra information to include with the
            JSON snapshot of the parameter
    """

    def __init__(self,
                 name: str,
                 names: Sequence[str],
                 shapes: Sequence[Sequence[Optional[int]]],
                 instrument: Optional['Instrument']=None,
                 parent: Optional['ParameterNode'] = None,
                 labels: Optional[Sequence[str]]=None,
                 units: Optional[Sequence[str]]=None,
                 wrap_get: bool=True,
                 wrap_set: bool=True,
                 setpoints: Optional[Sequence[Sequence]]=None,
                 setpoint_names: Optional[Sequence[Sequence[str]]]=None,
                 setpoint_labels: Optional[Sequence[Sequence[str]]]=None,
                 setpoint_units: Optional[Sequence[Sequence[str]]]=None,
                 docstring: str=None,
                 snapshot_get: bool=True,
                 snapshot_value: bool=False,
                 metadata: Optional[dict]=None):
        super().__init__(name=name,
                         instrument=instrument,
                         snapshot_get=snapshot_get,
                         metadata=metadata,
                         snapshot_value=snapshot_value,
                         parent=parent,
                         wrap_get=wrap_get,
                         wrap_set=wrap_set)

        # if hasattr(self, 'set'):
        #     # TODO (alexcjohnson): can we support, ala Combine?
        #     warnings.warn('MultiParameters do not support set at this time.')

        self._meta_attrs.extend(['setpoint_names', 'setpoint_labels',
                                 'setpoint_units', 'names', 'labels', 'units'])

        if not is_sequence_of(names, str):
            raise ValueError('names must be a tuple of strings, not ' +
                             repr(names))

        self.names = names
        self.labels = labels if labels is not None else names
        self.units = units if units is not None else [''] * len(names)

        nt = type(None)

        if (not is_sequence_of(shapes, int, depth=2) or
                len(shapes) != len(names)):
            raise ValueError('shapes must be a tuple of tuples '
                             'of ints, not ' + repr(shapes))
        self.shapes = shapes

        sp_types = (nt, DataArray, collections.Sequence,
                    collections.Iterator, numpy.ndarray)
        if not _is_nested_sequence_or_none(setpoints, sp_types, shapes):
            raise ValueError('setpoints must be a tuple of tuples of arrays')

        if not _is_nested_sequence_or_none(setpoint_names, (nt, str), shapes):
            raise ValueError(
                'setpoint_names must be a tuple of tuples of strings')

        if not _is_nested_sequence_or_none(setpoint_labels, (nt, str), shapes):
            raise ValueError(
                'setpoint_labels must be a tuple of tuples of strings')

        if not _is_nested_sequence_or_none(setpoint_units, (nt, str), shapes):
            raise ValueError(
                'setpoint_units must be a tuple of tuples of strings')

        self.setpoints = setpoints
        self.setpoint_names = setpoint_names
        self.setpoint_labels = setpoint_labels
        self.setpoint_units = setpoint_units

        self.__doc__ = os.linesep.join((
            'MultiParameter class:',
            '',
            '* `name` %s' % self.name,
            '* `names` %s' % ', '.join(self.names),
            '* `labels` %s' % ', '.join(self.labels),
            '* `units` %s' % ', '.join(self.units)))

        if docstring is not None:
            self.__doc__ = os.linesep.join((
                docstring,
                '',
                self.__doc__))

        if not hasattr(self, 'get') and not hasattr(self, 'set'):
            raise AttributeError('MultiParameter must have a get, set or both')

    @property
    def full_names(self):
        """Include the instrument name with the Parameter names if possible."""
        if getattr(self.parent, 'name', ''):
            return [f'{self.parent}_{name}' for name in self.names]
        else:
            return self.names


class GetLatest(DelegateAttributes, DeferredOperations):
    """
    Wrapper for a Parameter that just returns the last set or measured value
    stored in the Parameter itself.

    Examples:
        >>> # Can be called:
        >>> param.get_latest()
        >>> # Or used as if it were a gettable-only parameter itself:
        >>> Loop(...).each(param.get_latest)

    Args:
        parameter (Parameter): Parameter to be wrapped

        max_val_age (Optional[int]): The max time (in seconds) to trust a
            saved value obtained from get_latest(). If this parameter has not
            been set or measured more recently than this, perform an
            additional measurement.
    """
    def __init__(self, parameter, max_val_age=None):
        self.parameter = parameter
        self.max_val_age = max_val_age

    delegate_attr_objects = ['parameter']
    omit_delegate_attrs = ['set']

    def get(self, raw=False):
        """Return latest value if time since get was less than
        `self.max_val_age`, otherwise perform `get()` and return result
        """
        state = self.parameter._latest
        if self.max_val_age is not None:
            oldest_ok_val = datetime.now() - timedelta(seconds=self.max_val_age)
            if state['ts'] is None or state['ts'] < oldest_ok_val:
                # Time of last get exceeds max_val_age seconds, need to
                # perform new .get()
                self.parameter.get()
                state = self.parameter._latest

        return state['raw_value'] if raw else state['value']

    def __call__(self, raw=False):
        return self.get(raw=raw)


def combine(*parameters, name, label=None, unit=None, units=None,
            aggregator=None):
    """
    Combine parameters into one sweepable parameter

    Args:
        *parameters (qcodes.Parameter): the parameters to combine
        name (str): the name of the paramter
        label (Optional[str]): the label of the combined parameter
        unit (Optional[str]): the unit of the combined parameter
        aggregator (Optional[Callable[list[any]]]): a function to aggregate
            the set values into one

    A combined parameter sets all the combined parameters at every point of the
    sweep.
    The sets are called in the same order the parameters are, and
    sequantially.
    """
    parameters = list(parameters)
    multi_par = CombinedParameter(parameters, name, label, unit, units,
                                  aggregator)
    return multi_par


class CombinedParameter(Metadatable):
    """ A combined parameter

    Args:
        *parameters (qcodes.Parameter): the parameters to combine
        name (str): the name of the parameter
        label (Optional[str]): the label of the combined parameter
        unit (Optional[str]): the unit of the combined parameter
        aggregator (Optional[Callable[list[any]]]): a function to aggregate
            the set values into one

    A combined parameter sets all the combined parameters at every point of the
    sweep.
    The sets are called in the same order the parameters are, and
    sequentially.
    """

    def __init__(self, parameters, name, label=None,
                 unit=None, units=None, aggregator=None):
        super().__init__()
        # TODO(giulioungaretti)temporary hack
        # starthack
        # this is a dummy parameter
        # that mimicks the api that a normal parameter has
        self.parameter = lambda: None
        self.parameter.full_name = name
        self.parameter.name = name
        self.parameter.label = label

        if units is not None:
            warn_units('CombinedParameter', self)
            if unit is None:
                unit = units
        self.parameter.unit = unit
        # endhack
        self.parameters = parameters
        self.sets = [parameter.set for parameter in self.parameters]
        self.dimensionality = len(self.sets)

        if aggregator:
            self.f = aggregator
            setattr(self, 'aggregate', self._aggregate)

    def set(self, index: int):
        """
        Set multiple parameters.

        Args:
            index (int): the index of the setpoints one wants to set

        Returns:
            list: values that where actually set
        """
        values = self.setpoints[index]
        for setFunction, value in zip(self.sets, values):
            setFunction(value)
        return values

    def sweep(self, *array: numpy.ndarray):
        """
        Creates a new combined parameter to be iterated over.
        One can sweep over either:

         - n array of lenght m
         - one nxm array

        where n is the number of combined parameters
        and m is the number of setpoints

        Args:
            *array(numpy.ndarray): array(s) of setopoints

        Returns:
            MultiPar: combined parameter
        """
        # if it's a list of arrays, convert to one array
        if len(array) > 1:
            dim = set([len(a) for a in array])
            if len(dim) != 1:
                raise ValueError('Arrays have different number of setpoints')
            array = numpy.array(array).transpose()
        else:
            # cast to array in case users
            # decide to not read docstring
            # and pass a 2d list
            array = numpy.array(array[0])
        new = copy(self)
        _error_msg = """ Dimensionality of array does not match\
                        the number of parameter combined. Expected a \
                        {} dimensional array, got a {} dimensional array. \
                        """
        try:
            if array.shape[1] != self.dimensionality:
                raise ValueError(_error_msg.format(self.dimensionality,
                                                   array.shape[1]))
        except KeyError:
            # this means the array is 1d
            raise ValueError(_error_msg.format(self.dimensionality, 1))

        new.setpoints = array.tolist()
        return new

    def _aggregate(self, *vals):
        # check f args
        return self.f(*vals)

    def __iter__(self):
        return iter(range(len(self.setpoints)))

    def __len__(self):
        # dimension of the sweep_values
        # i.e. how many setpoint
        return numpy.shape(self.setpoints)[0]

    def snapshot_base(self, update=False):
        """
        State of the combined parameter as a JSON-compatible dict.

        Args:
            update (bool):

        Returns:
            dict: base snapshot
        """
        meta_data = collections.OrderedDict()
        meta_data['__class__'] = full_class(self)
        meta_data['unit'] = self.parameter.unit
        meta_data['label'] = self.parameter.label
        meta_data['full_name'] = self.parameter.full_name
        meta_data['aggregator'] = repr(getattr(self, 'f', None))
        for param in self.parameters:
            meta_data[str(param)] = param.snapshot()

        return meta_data


class InstrumentRefParameter(Parameter):
    """
    An InstrumentRefParameter

    Args:
        name (string): the name of the parameter that one wants to add.

        instrument (Optional[Instrument]): the "parent" instrument this
            parameter is attached to, if any.

        initial_value (Optional[str]): starting value, may be None even if
            None does not pass the validator. None is only allowed as an
            initial value and cannot be set after initiation.

        **kwargs: Passed to InstrumentRefParameter parent class

    This parameter is useful when one needs a reference to another instrument
    from within an instrument, e.g., when creating a meta instrument that
    sets parameters on instruments it contains.
    """

    def __init__(self, *args, **kwargs):
        kwargs['vals'] = kwargs.get('vals', Strings())
        super().__init__(set_cmd=None, *args, **kwargs)

    # TODO(nulinspiratie) check class works now it's subclassed from Parameter
    def get_instr(self):
        """
        Returns the instance of the instrument with the name equal to the
        value of this parameter.
        """
        ref_instrument_name = self.get()
        # note that _instrument refers to the instrument this parameter belongs
        # to, while the ref_instrument_name is the instrument that is the value
        # of this parameter.
        return self.parent.find_instrument(ref_instrument_name)


# Deprecated parameters
class StandardParameter(Parameter):
    def __init__(self, name, instrument=None,
                 get_cmd=False, get_parser=None,
                 set_cmd=False, set_parser=None,
                 delay=0, max_delay=None, step=None, max_val_age=3600,
                 vals=None, val_mapping=None, **kwargs):
        super().__init__(name, instrument=instrument,
                 get_cmd=get_cmd, get_parser=get_parser,
                 set_cmd=set_cmd, set_parser=set_parser,
                 post_delay=delay, step=step, max_val_age=max_val_age,
                 vals=vals, val_mapping=val_mapping, **kwargs)
        warnings.warn('`StandardParameter` is deprecated, '
                        'use `Parameter` instead. {}'.format(self))


class ManualParameter(Parameter):
    def __init__(self, name, instrument=None, initial_value=None, **kwargs):
        """
        A simple alias for a parameter that does not have a set or
        a get function. Useful for parameters that do not have a direct
        instrument mapping.
        """
        super().__init__(name=name, instrument=instrument,
                         get_cmd=None, set_cmd=None,
                         initial_value=initial_value, **kwargs)<|MERGE_RESOLUTION|>--- conflicted
+++ resolved
@@ -910,9 +910,6 @@
     def connect(self, receiver, update=True, **kwargs):
         SignalEmitter.connect(self, receiver, update=update, **kwargs)
 
-<<<<<<< HEAD
-    def set_config_link(self, config_link: str, update=False):
-=======
     def set_config_link(self, config_link: str, update=False) -> Any:
         """Attach parameter value to a config
 
@@ -934,7 +931,6 @@
             p()
             >>> 2
         """
->>>>>>> 0d1326c4
         if 'silq_config' in config.user and hasattr(config.user.silq_config, 'signal'):
             config.user.silq_config.signal.connect(self._handle_config_signal,
                                                    sender=config_link)
