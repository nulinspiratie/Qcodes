--- conflicted
+++ resolved
@@ -726,8 +726,6 @@
         return set_wrapper
 
     def define_get(self, get_function, wrap=None):
-<<<<<<< HEAD
-=======
         """Define a parameter.get function
 
         The get function is called by ``parameter()``.
@@ -738,23 +736,16 @@
                 Wrapping adds many parameter features such as delays/ramping,
                 and should generally be done except for performance reasons.
         """
->>>>>>> e7f6f10c
         if wrap is None:
             wrap = self.wrap_get
 
         self.get_raw = get_function
         if wrap:
-<<<<<<< HEAD
-            self.get =self._wrap_get(get_function)
-=======
             self.get = self._wrap_get(get_function)
->>>>>>> e7f6f10c
         else:
             self.get = get_function
 
     def define_set(self, set_function, wrap=None):
-<<<<<<< HEAD
-=======
         """Define a parameter.set function
 
         The set function is called by ``parameter(value)``.
@@ -765,7 +756,6 @@
                 Wrapping adds many parameter features such as delays/ramping,
                 and should generally be done except for performance reasons.
         """
->>>>>>> e7f6f10c
         if wrap is None:
             wrap = self.wrap_set
 
