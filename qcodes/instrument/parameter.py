"""
Measured and/or controlled parameters

Anything that you want to either measure or control within QCoDeS should
satisfy the Parameter interface. Most of the time that is easiest to do
by either using or subclassing one of the classes defined here, but you can
also use any class with the right attributes.

All parameter classes are subclassed from _BaseParameter (except
CombinedParameter). The _BaseParameter provides functionality that is common
to all parameter types, such as ramping and scaling of values, adding delays
(see documentation for details).

This file defines four classes of parameters:

- ``Parameter`` is the base class for scalar-valued parameters.
    Two primary ways in which it can be used:

    1. As an ``Instrument`` parameter that sends/receives commands. Provides a
       standardized interface to construct strings to pass to the
       instrument's ``write`` and ``ask`` methods
    2. As a variable that stores and returns a value. For instance, for storing
       of values you want to keep track of but cannot set or get electronically.

    Provides ``sweep`` and ``__getitem__`` (slice notation) methods to use a
    settable parameter as the swept variable in a ``Loop``.
    The get/set functionality can be modified.

- ``ArrayParameter`` is a base class for array-valued parameters, ie anything
    for which each ``get`` call returns an array of values that all have the
    same type and meaning. Currently not settable, only gettable. Can be used
    in ``Measure``, or in ``Loop`` - in which case these arrays are nested
    inside the loop's setpoint array. To use, provide a ``get`` method that
    returns an array or regularly-shaped sequence, and describe that array in
    ``super().__init__``.

- ``MultiParameter`` is the base class for multi-valued parameters. Currently
    not settable, only gettable, but can return an arbitrary collection of
    scalar and array values and can be used in ``Measure`` or ``Loop`` to
    feed data to a ``DataSet``. To use, provide a ``get`` method
    that returns a sequence of values, and describe those values in
    ``super().__init__``.

    ``CombinedParameter`` Combines several parameters into a ``MultiParameter``.
    can be easily used via the ``combine`` function.
    Note that it is not yet a subclass of BaseParameter.


"""

# TODO (alexcjohnson) update this with the real duck-typing requirements or
# create an ABC for Parameter and MultiParameter - or just remove this statement
# if everyone is happy to use these classes.

from datetime import datetime, timedelta
from copy import copy, deepcopy
import time
import logging
import os
import collections
import warnings
from typing import Optional, Sequence, TYPE_CHECKING, Union, Callable, List
from functools import partial, wraps
import numpy
from blinker import Signal

from qcodes import config
from qcodes.utils.deferred_operations import DeferredOperations
from qcodes.utils.helpers import (permissive_range, is_sequence_of,
                                  DelegateAttributes, full_class, named_repr,
                                  warn_units, SignalEmitter)
from qcodes.utils.metadata import Metadatable
from qcodes.utils.command import Command
from qcodes.utils.validators import Validator, Ints, Strings, Enum
from qcodes.instrument.sweep_values import SweepFixedValues
from qcodes.data.data_array import DataArray

if TYPE_CHECKING:
    from .base import Instrument


<<<<<<< HEAD
class _BaseParameter(Metadatable):
=======
def __deepcopy__(self, memodict={}):
    """Custom __deepcopy__ method, added to BaseParameter upon instantiation.
    This workaround solves the following issues with (deep)copying a parameter:

    1. Certain attributes cannot be copied, such as `_BaseParameter.log`.
       We solve this by temporarily removing the attribute and then adding
       it later again
    2. copying a wrapped get/set still uses the original parameter as self.
       The result is that setting the copied parameter changes the value of the
       original parameter instead.
       This is solved by rewrapping the get/set
    3. creating a class method __deepcopy__ does not allow access to the default
       deepcopy behaviour.
       This is solved by temporarily deleting self.__deepcopy__, and
       then calling deepcopy(self), which invokes the original behaviour.
       We then reattach  self.__deepcopy__, ensuring that this method is again
       called the next time. It's a nasty hack, but unfortunately deepcopy does
       not accept a flag to trigger the default/custom copy behaviour.
       We also place __deepcopy__ as a separate function which is attached
       during object instantiation, as it then belongs to the object scope, not
       the class scope. This ensures that the __deepcopy__ of other parameters
       is not affected.
    4. During copy, __copy__ is only checked in the class scope. We still want
       the behaviour of __copy__ to be the same as __deepcopy__, which we solve
       by creating a method __copy__ which then invokes this __deepcopy__.

    If anyone finds a better solution, please do change this code.
    """
    deepcopy_method = self.__deepcopy__
    log = self.log
    signal = self.signal
    try:
        del self.__deepcopy__
        del self.log
        self.signal = None
        self_copy = deepcopy(self)
        self_copy.__deepcopy__ = deepcopy_method
        self_copy.log = log
        if self_copy.wrap_get and hasattr(self_copy, 'get_raw'):
            self_copy.get = self_copy._wrap_get(self_copy.get_raw)
        if self_copy.wrap_set and hasattr(self_copy, 'set_raw'):
            self_copy.set = self_copy._wrap_set(self_copy.set_raw)
        self_copy._signal_chain = []
        return self_copy
    finally:
        self.__deepcopy__ = deepcopy_method
        self.log = log
        self.signal = signal


class _BaseParameter(Metadatable, SignalEmitter):
>>>>>>> 40728eea
    """
    Shared behavior for all parameters. Not intended to be used
    directly, normally you should use ``Parameter``, ``ArrayParameter``,
    ``MultiParameter``, or ``CombinedParameter``.
    Note that ``CombinedParameter`` is not yet a subclass of ``_BaseParameter``

    Args:
        name (str): the local name of the parameter. Should be a valid
            identifier, ie no spaces or special characters. If this parameter
            is part of an Instrument or Station, this should match how it will
            be referenced from that parent, ie ``instrument.name`` or
            ``instrument.parameters[name]``

        instrument (Optional[Instrument]): the instrument this parameter
            belongs to, if any

        snapshot_get (Optional[bool]): False prevents any update to the
            parameter during a snapshot, even if the snapshot was called with
            ``update=True``, for example if it takes too long to update.
            Default True.

        snapshot_value (Optional[bool]): False prevents parameter value to be
            stored in the snapshot. Useful if the value is large.

        wrap_get (Optional[bool]): Wrap get method, adding features such as
            saving latest value, `val_mapping`, `get_parser`.
            Default True

        wrap_get (Optional[bool]): Wrap set method, adding features such as
            saving latest value, `val_mapping`, `set_parser`.
            Default True

        step (Optional[Union[int, float]]): max increment of parameter value.
            Larger changes are broken into multiple steps this size.
            When combined with delays, this acts as a ramp.

        scale (Optional[float]): Scale to multiply value with before
            performing set. the internally multiplied value is stored in
            `raw_value`. Can account for a voltage divider.

        inter_delay (Optional[Union[int, float]]): Minimum time (in seconds)
            between successive sets. If the previous set was less than this,
            it will wait until the condition is met.
            Can be set to 0 to go maximum speed with no errors.

        post_delay (Optional[Union[int, float]]): time (in seconds) to wait
            after the *start* of each set, whether part of a sweep or not.
            Can be set to 0 to go maximum speed with no errors.

        val_mapping (Optional[dict]): a bidirectional map data/readable values
            to instrument codes, expressed as a dict:
            ``{data_val: instrument_code}``
            For example, if the instrument uses '0' to mean 1V and '1' to mean
            10V, set val_mapping={1: '0', 10: '1'} and on the user side you
            only see 1 and 10, never the coded '0' and '1'
            If vals is omitted, will also construct a matching Enum validator.
            NOTE: only applies to get if get_cmd is a string, and to set if
            set_cmd is a string.
            You can use ``val_mapping`` with ``get_parser``, in which case
            ``get_parser`` acts on the return value from the instrument first,
            then ``val_mapping`` is applied (in reverse).

        get_parser ( Optional[function]): function to transform the response
            from get to the final output value. See also val_mapping

        set_parser (Optional[function]): function to transform the input set
            value to an encoded value sent to the instrument.
            See also val_mapping.

        vals (Optional[Validator]): a Validator object for this parameter

        max_val_age (Optional[float]): The max time (in seconds) to trust a
            saved value obtained from get_latest(). If this parameter has not
            been set or measured more recently than this, perform an
            additional measurement.

        metadata (Optional[dict]): extra information to include with the
            JSON snapshot of the parameter
    """

<<<<<<< HEAD
    def __init__(self, name: str = None,
                 instrument: Optional['Instrument'] = None,
=======

    def __init__(self, name: str,
                 instrument: Optional['Instrument'],
>>>>>>> 40728eea
                 snapshot_get: bool=True,
                 metadata: Optional[dict]=None,
                 wrap_get: bool=True,
                 wrap_set: bool=True,
                 step: Optional[Union[int, float]]=None,
                 scale: Optional[Union[int, float]]=None,
                 inter_delay: Union[int, float]=0,
                 post_delay: Union[int, float]=0,
                 val_mapping: Optional[dict]=None,
                 get_parser: Optional[Callable]=None,
                 set_parser: Optional[Callable]=None,
                 snapshot_value: bool=True,
                 max_val_age: Optional[float]=None,
                 vals: Optional[Validator]=None,
                 delay: Optional[Union[int, float]]=None,
                 config_link: str = None):
        # Create __deepcopy__ in the object scope (see documentation for details)
        self.__deepcopy__ = partial(__deepcopy__, self)

        Metadatable.__init__(self, metadata)
        SignalEmitter.__init__(self)
        self.name = str(name)
        self._instrument = instrument
        self._snapshot_get = snapshot_get
        self._snapshot_value = snapshot_value

        if not isinstance(vals, (Validator, type(None))):
            raise TypeError('vals must be None or a Validator')
        elif val_mapping is not None:
            vals = Enum(*val_mapping.keys())
        self.vals = vals

        self.step = step
        self.scale = scale
        self.raw_value = None
        if delay is not None:
            warnings.warn("Delay kwarg is deprecated. Replace with "
                          "inter_delay or post_delay as needed")
            if post_delay == 0:
                post_delay = delay
        self.inter_delay = inter_delay
        self.post_delay = post_delay

        self.val_mapping = val_mapping
        if val_mapping is None:
            self.inverse_val_mapping = None
        else:
            self.inverse_val_mapping = {v: k for k, v in val_mapping.items()}

        self.get_parser = get_parser
        self.set_parser = set_parser

        # record of latest value and when it was set or measured
        # what exactly this means is different for different subclasses
        # but they all use the same attributes so snapshot is consistent.
        self._latest = {'value': None, 'ts': None, 'raw_value': None}
        self.get_latest = GetLatest(self, max_val_age=max_val_age)

        self.wrap_get = wrap_get
        if wrap_get:
            if hasattr(self, 'get_raw'):
                self.get = self._wrap_get(self.get_raw)
            elif hasattr(self, 'get'):
                warnings.warn('Wrapping get method, original get method will not '
                              'be directly accessible. It is recommended to '
                              'define get_raw in your subclass instead.' )
<<<<<<< HEAD
=======
                self.get_raw = self.get
>>>>>>> 40728eea
                self.get = self._wrap_get(self.get)
        elif hasattr(self, 'get_raw'):
            self.get = self.get_raw

        self.wrap_set = wrap_set
        if wrap_set:
            if hasattr(self, 'set_raw'):
                self.set = self._wrap_set(self.set_raw)
            elif hasattr(self, 'set'):
                warnings.warn('Wrapping set method, original set method will not '
                              'be directly accessible. It is recommended to '
                              'define set_raw in your subclass instead.' )
<<<<<<< HEAD
                self.set = self._wrap_set(self.set)
        elif hasattr(self, 'set_raw'):
            self.set = self.set_raw

=======
                self.set_raw = self.set
                self.set = self._wrap_set(self.set)
        elif hasattr(self, 'set_raw'):
            self.set = self.set_raw
>>>>>>> 40728eea

        # subclasses should extend this list with extra attributes they
        # want automatically included in the snapshot
        self._meta_attrs = ['name', 'instrument', 'step', 'scale',
                            'inter_delay', 'post_delay', 'val_mapping', 'vals']

        # Specify time of last set operation, used when comparing to delay to
        # check if additional waiting time is needed before next set
        self._t_last_set = time.perf_counter()



        if config_link is not None:
            if 'user' in config and hasattr(config.user, 'signal'):
                config.user.signal.connect(self, sender=config_link)

    def __copy__(self):
        return self.__deepcopy__()

    def __str__(self):
        """Include the instrument name with the Parameter name if possible."""
        inst_name = getattr(self._instrument, 'name', '')
        if inst_name:
            return '{}_{}'.format(inst_name, self.name)
        else:
            return self.name

    def __repr__(self):
        return named_repr(self)

    def __call__(self, *args, **kwargs):
        if not args and not kwargs:
            if hasattr(self, 'get'):
                return self.get()
            else:
                raise NotImplementedError('no get cmd found in' +
                                          ' Parameter {}'.format(self.name))
        else:
            if hasattr(self, 'set'):
                self.set(*args, **kwargs)
            else:
                raise NotImplementedError('no set cmd found in' +
                                          ' Parameter {}'.format(self.name))

    @property
    def log(self):
        return logging.getLogger(str(self))

    def snapshot_base(self, update: bool=False,
                      params_to_skip_update: Sequence[str]=None) -> dict:
        """
        State of the parameter as a JSON-compatible dict.

        Args:
            update (bool): If True, update the state by calling
                parameter.get().
                If False, just use the latest values in memory.
            params_to_skip_update: No effect but may be passed from super Class:

        Returns:
            dict: base snapshot
        """

        if hasattr(self, 'get') and self._snapshot_get \
                and self._snapshot_value and update:
            self.get()

        state = copy(self._latest)
        state['__class__'] = full_class(self)
        state['full_name'] = str(self)

        if not self._snapshot_value:
            state.pop('value')
            state.pop('raw_value', None)

        if isinstance(state['ts'], datetime):
            state['ts'] = state['ts'].strftime('%Y-%m-%d %H:%M:%S')

        for attr in set(self._meta_attrs):
            if attr == 'instrument' and self._instrument:
                state.update({
                    'instrument': full_class(self._instrument),
                    'instrument_name': self._instrument.name
                })
            else:
                val = getattr(self, attr, None)
                if val is not None:
                    attr_strip = attr.lstrip('_')  # strip leading underscores
                    if isinstance(val, Validator):
                        state[attr_strip] = repr(val)
                    else:
                        state[attr_strip] = val

        return state

    def _save_val(self, value, validate=False):
        """
        Update latest
        """
        if validate:
            self.validate(value)
        if (self.get_parser is None and
            self.set_parser is None and
            self.val_mapping is None and
            self.scale is None):
                self.raw_value = value
        self._latest = {'value': value, 'ts': datetime.now(),
                        'raw_value': self.raw_value}

    def _wrap_get(self, get_function):
        @wraps(get_function)
        def get_wrapper(*args, **kwargs):
            try:
                # There might be cases where a .get also has args/kwargs
                value = get_function(*args, **kwargs)
                self.raw_value = value

                if self.get_parser is not None:
                    value = self.get_parser(value)

                if self.scale is not None:
                    # Scale values
                    if isinstance(self.scale, collections.Iterable):
                        # Scale contains multiple elements, one for each value
                        value = tuple(value / scale for value, scale
                                      in zip(value, self.scale))
                    elif isinstance(value, collections.Iterable):
                        # Use single scale for all values
                        value = tuple(value / self.scale for value in value)
                    else:
                        value /= self.scale

                if self.val_mapping is not None:
                    if value in self.inverse_val_mapping:
                        value = self.inverse_val_mapping[value]
                    else:
                        try:
                            value = self.inverse_val_mapping[int(value)]
                        except (ValueError, KeyError):
                            raise KeyError("'{}' not in val_mapping".format(value))
                self._save_val(value)
                return value
            except Exception as e:
                e.args = e.args + ('getting {}'.format(self),)
                raise e

        return get_wrapper

    def _wrap_set(self, set_function):
        @wraps(set_function)
<<<<<<< HEAD
        def set_wrapper(value, evaluate=True, **kwargs):
=======
        def set_wrapper(value, signal_chain=[], **kwargs):
>>>>>>> 40728eea
            try:
                self.validate(value)

                # In some cases intermediate sweep values must be used.
                # Unless `self.step` is defined, get_sweep_values will return
                # a list containing only `value`.
                steps = self.get_ramp_values(value, step=self.step)

                for step_index, val_step in enumerate(steps):
                    if self.val_mapping is not None:
                        # Convert set values using val_mapping dictionary
                        mapped_value = self.val_mapping[val_step]
                    else:
                        mapped_value = val_step

                    if self.scale is not None:
                        if isinstance(self.scale, collections.Iterable):
                            # Scale contains multiple elements, one for each value
                            scaled_mapped_value = tuple(val * scale for val, scale
                                                        in zip(mapped_value, self.scale))
                        else:
                            # Use single scale for all values
                            scaled_mapped_value = mapped_value*self.scale
                    else:
                        scaled_mapped_value = mapped_value

                    if self.set_parser is not None:
                        parsed_scaled_mapped_value = self.set_parser(scaled_mapped_value)
                    else:
                        parsed_scaled_mapped_value = scaled_mapped_value

                    # Check if delay between set operations is required
                    t_elapsed = time.perf_counter() - self._t_last_set
                    if t_elapsed < self.inter_delay:
                        # Sleep until time since last set is larger than
                        # self.post_delay
                        time.sleep(self.inter_delay - t_elapsed)

                    # Start timer to measure execution time of set_function
                    t0 = time.perf_counter()

                    if evaluate:
                        set_function(parsed_scaled_mapped_value, **kwargs)

                    # # Send a signal if anything is connected, unless
                    if self.signal is not None:
                        for receiver in self.signal.receivers.values():
                            potential_emitter = getattr(receiver(), '__self__', None)
                            if isinstance(potential_emitter, SignalEmitter):
                                if not signal_chain:
                                    potential_emitter._signal_chain = [self]
                                else:
                                    potential_emitter._signal_chain = signal_chain + [self]
                        self.signal.send(parsed_scaled_mapped_value, **kwargs)

                    # Register if value changed
                    val_changed = self.raw_value != parsed_scaled_mapped_value

                    self.raw_value = parsed_scaled_mapped_value
                    self._save_val(val_step,
                                   validate=(self.val_mapping is None and
                                             self.set_parser is None and
                                             not(step_index == len(steps)-1 or
                                                 len(steps) == 1)))

                    if self._snapshot_value and val_changed:
                        # Add to log
                        log_msg = f'parameter set to {val_step}'
                        if mapped_value != val_step:
                            log_msg += f', mapped: {mapped_value}'
                        if scaled_mapped_value != mapped_value:
                            log_msg += f', scaled: {scaled_mapped_value}'
                        if parsed_scaled_mapped_value != scaled_mapped_value:
                            log_msg += f', parsed: {parsed_scaled_mapped_value}'
                        self.log.debug(log_msg)

                    # Update last set time (used for calculating delays)
                    self._t_last_set = time.perf_counter()

                    # Check if any delay after setting is required
                    t_elapsed = self._t_last_set - t0
                    if t_elapsed < self.post_delay:
                        # Sleep until total time is larger than self.post_delay
                        time.sleep(self.post_delay - t_elapsed)
            except Exception as e:
                e.args = e.args + ('setting {} to {}'.format(self, value),)
                raise e

        return set_wrapper

    def get_ramp_values(self, value: Union[float, int],
                        step: Union[float, int]=None) -> List[Union[float,
                                                                    int]]:
        """
        Return values to sweep from current value to target value.
        This method can be overridden to have a custom sweep behaviour.
        It can even be overridden by a generator.
        Args:
            value: target value
            step: maximum step size

        Returns:
            List of stepped values, including target value.
        """
        if step is None:
            return [value]
        else:
            if isinstance(value, collections.Iterable) and len(value) > 1:
                raise RuntimeError("Don't know how to step a parameter with more than one value")
            if self.get_latest() is None:
                self.get()
            start_value = self.get_latest()

            if not (isinstance(start_value, (int, float)) and
                    isinstance(value, (int, float))):
                # something weird... parameter is numeric but one of the ends
                # isn't, even though it's valid.
                # probably MultiType with a mix of numeric and non-numeric types
                # just set the endpoint and move on
                logging.warning(
                    'cannot sweep {} from {} to {} - jumping.'.format(
                        self.name, start_value, value))
                return []

            # drop the initial value, we're already there
            return permissive_range(start_value, value, step)[1:] + [value]

    def validate(self, value):
        """
        Validate value

        Args:
            value (any): value to validate

        """
        if self._instrument:
            context = (getattr(self._instrument, 'name', '') or
                       str(self._instrument.__class__)) + '.' + self.name
        else:
            context = self.name
        if self.vals is not None:
            if hasattr(self.vals, 'validate'):
                self.vals.validate(value, 'Parameter: ' + context)
            else:
                if not self.vals(value):
                    raise ValueError("Invalid set value")

    @property
    def step(self):
        return self._step

    @step.setter
    def step(self, step: Union[int, float]):
        """
        Configure whether this Parameter uses steps during set operations.
        If step is a positive number, this is the maximum value change
        allowed in one hardware call, so a single set can result in many
        calls to the hardware if the starting value is far from the target.

        Args:
            step (Union[int, float]): A positive number, the largest change
                allowed in one call. All but the final change will attempt to
                change by +/- step exactly

        Raises:
            TypeError: if step is not numeric
            ValueError: if step is negative
            TypeError:  if step is not integer for an integer parameter
            TypeError: if step is not a number
        """
        if step is None:
            self._step = step
        elif not getattr(self.vals, 'is_numeric', True):
            raise TypeError('you can only step numeric parameters')
        elif not isinstance(step, (int, float)):
            raise TypeError('step must be a number')
        elif step == 0:
            self._step = None
        elif step <= 0:
            raise ValueError('step must be positive')
        elif isinstance(self.vals, Ints) and not isinstance(step, int):
            raise TypeError('step must be a positive int for an Ints parameter')
        else:
            self._step = step

    def set_step(self, value):
        warnings.warn(
            "set_step is deprecated use step property as in `inst.step = "
            "stepvalue` instead")
        self.step = value

    def get_step(self):
        warnings.warn(
            "set_step is deprecated use step property as in `a = inst.step` "
            "instead")
        return self._step

    def set_delay(self, value):
        warnings.warn(
            "set_delay is deprecated use inter_delay or post_delay property "
            "as in `inst.inter_delay = delayvalue` instead")
        self.post_delay = value

    def get_delay(self):
        warnings.warn(
            "get_delay is deprecated use inter_delay or post_delay property "
            "as in `a = inst.inter_delay` instead")
        return self._post_delay

    @property
    def post_delay(self):
        """Property that returns the delay time of this parameter"""
        return self._post_delay

    @post_delay.setter
    def post_delay(self, post_delay):
        """
        Configure this parameter with a delay between set operations.

        Typically used in conjunction with set_step to create an effective
        ramp rate, but can also be used without a step to enforce a delay
        after every set.

        Args:
            post_delay(Union[int, float]): the target time between set calls.
                The actual time will not be shorter than this, but may be longer
                if the underlying set call takes longer.

        Raises:
            TypeError: If delay is not int nor float
            ValueError: If delay is negative
        """
        if not isinstance(post_delay, (int, float)):
            raise TypeError(
                'post_delay ({}) must be a number'.format(post_delay))
        if post_delay < 0:
            raise ValueError(
                'post_delay ({}) must not be negative'.format(post_delay))
        self._post_delay = post_delay

    @property
    def inter_delay(self):
        """Property that returns the delay time of this parameter"""
        return self._inter_delay

    @inter_delay.setter
    def inter_delay(self, inter_delay):
        """
        Configure this parameter with a delay between set operations.

        Typically used in conjunction with set_step to create an effective
        ramp rate, but can also be used without a step to enforce a delay
        between sets.

        Args:
            inter_delay(Union[int, float]): the target time between set calls.
                The actual time will not be shorter than this, but may be longer
                if the underlying set call takes longer.

        Raises:
            TypeError: If delay is not int nor float
            ValueError: If delay is negative
        """
        if not isinstance(inter_delay, (int, float)):
            raise TypeError(
                'inter_delay ({}) must be a number'.format(inter_delay))
        if inter_delay < 0:
            raise ValueError(
                'inter_delay ({}) must not be negative'.format(inter_delay))
        self._inter_delay = inter_delay

    # Deprecated
    @property
    def full_name(self):
#        This can fully be replaced by str(parameter) in the future we
#        may want to deprecate this but the current dataset makes heavy use
#        of it in more complicated ways so keep it for now.
#        warnings.warn('Attribute `full_name` is deprecated, please use '
#                      'str(parameter)')
        return str(self)

    def set_validator(self, vals):
        """
            Deprecated Set a validator `vals` for this parameter.
                Args:
                    vals (Validator):  validator to set

        """
        warnings.warn(
            "set_validator is deprected use `inst.vals = MyValidator` instead")
        if isinstance(vals, Validator):
            self.vals = vals
        else:
            raise TypeError('vals must be a Validator')


class Parameter(_BaseParameter):
    """
    A parameter that represents a single degree of freedom.
    This is the standard parameter for Instruments, though it can also be
    used as a variable, i.e. storing/retrieving a value, or be subclassed for
    more complex uses.

    By default only gettable, returning its last value.
    This behaviour can be modified in two ways:

    1. Providing a ``get_cmd``/``set_cmd``, which can of the following:

       a. callable, with zero args for get_cmd, one arg for set_cmd
       b. VISA command string
       c. None, in which case it retrieves its last value for ``get_cmd``,
          and stores a value for ``set_cmd``
       d. False, in which case trying to get/set will raise an error.

    2. Creating a subclass with an explicit ``get``/``set`` method. This
       enables more advanced functionality.

    Parameters have a ``.get_latest`` method that simply returns the most
    recent set or measured value. This can be called ( ``param.get_latest()`` )
    or used in a ``Loop`` as if it were a (gettable-only) parameter itself:

        ``Loop(...).each(param.get_latest)``


    Args:
        name (str): the local name of the parameter. Should be a valid
            identifier, ie no spaces or special characters. If this parameter
            is part of an Instrument or Station, this is how it will be
            referenced from that parent, ie ``instrument.name`` or
            ``instrument.parameters[name]``

        instrument (Optional[Instrument]): the instrument this parameter
            belongs to, if any

        label (Optional[str]): Normally used as the axis label when this
            parameter is graphed, along with ``unit``.

        unit (Optional[str]): The unit of measure. Use ``''`` for unitless.

        snapshot_get (Optional[bool]): False prevents any update to the
            parameter during a snapshot, even if the snapshot was called with
            ``update=True``, for example if it takes too long to update.
            Default True.

        snapshot_value (Optional[bool]): False prevents parameter value to be
            stored in the snapshot. Useful if the value is large.

        step (Optional[Union[int, float]]): max increment of parameter value.
            Larger changes are broken into multiple steps this size.
            When combined with delays, this acts as a ramp.

        scale (Optional[float]): Scale to multiply value with before
            performing set. the internally multiplied value is stored in
            `raw_value`. Can account for a voltage divider.

        inter_delay (Optional[Union[int, float]]): Minimum time (in seconds)
            between successive sets. If the previous set was less than this,
            it will wait until the condition is met.
            Can be set to 0 to go maximum speed with no errors.

        post_delay (Optional[Union[int, float]]): time (in seconds) to wait
            after the *start* of each set, whether part of a sweep or not.
            Can be set to 0 to go maximum speed with no errors.

        val_mapping (Optional[dict]): a bidirectional map data/readable values
            to instrument codes, expressed as a dict:
            ``{data_val: instrument_code}``
            For example, if the instrument uses '0' to mean 1V and '1' to mean
            10V, set val_mapping={1: '0', 10: '1'} and on the user side you
            only see 1 and 10, never the coded '0' and '1'
            If vals is omitted, will also construct a matching Enum validator.
            NOTE: only applies to get if get_cmd is a string, and to set if
            set_cmd is a string.
            You can use ``val_mapping`` with ``get_parser``, in which case
            ``get_parser`` acts on the return value from the instrument first,
            then ``val_mapping`` is applied (in reverse).

        get_parser ( Optional[function]): function to transform the response
            from get to the final output value. See also val_mapping

        set_parser (Optional[function]): function to transform the input set
            value to an encoded value sent to the instrument.
            See also val_mapping.

        vals (Optional[Validator]): Allowed values for setting this parameter.
            Only relevant if settable. Defaults to ``Numbers()``

        max_val_age (Optional[float]): The max time (in seconds) to trust a
            saved value obtained from get_latest(). If this parameter has not
            been set or measured more recently than this, perform an
            additional measurement.

        docstring (Optional[str]): documentation string for the __doc__
            field of the object. The __doc__ field of the instance is used by
            some help systems, but not all

        metadata (Optional[dict]): extra information to include with the
            JSON snapshot of the parameter

    """

    def __init__(self, name: str = None,
                 instrument: Optional['Instrument']=None,
                 label: Optional[str]=None,
                 unit: Optional[str]=None,
                 get_cmd: Optional[Union[str, Callable, bool]]=None,
                 set_cmd:  Optional[Union[str, Callable, bool]]=False,
                 initial_value: Optional[Union[float, int, str]]=None,
                 max_val_age: Optional[float]=None,
                 vals: Optional[str]=None,
                 docstring: Optional[str]=None,
                 **kwargs):
        super().__init__(name=name, instrument=instrument, vals=vals, **kwargs)

        # Enable set/get methods if get_cmd/set_cmd is given
        # Called first so super().__init__ can wrap get/set methods
        if not hasattr(self, 'get') and get_cmd is not False:
            if get_cmd is None:
                if max_val_age is not None:
                    raise SyntaxError('Must have get method or specify get_cmd '
                                      'when max_val_age is set')
                self.get_raw = self._get_raw_value
            else:
                exec_str = getattr(instrument, 'ask', None)
                self.get_raw = Command(arg_count=0, cmd=get_cmd, exec_str=exec_str)
            self.get = self._wrap_get(self.get_raw)

        if not hasattr(self, 'set') and set_cmd is not False:
            if set_cmd is None:
                # self.set_raw = lambda val: self._save_val(val, validate=False)
                self.set_raw = partial(self._save_val, validate=False)
            else:
                exec_str = getattr(instrument, 'write', None)
                self.set_raw = Command(arg_count=1, cmd=set_cmd, exec_str=exec_str)
            self.set = self._wrap_set(self.set_raw)

        self._meta_attrs.extend(['label', 'unit', 'vals'])

        self.label = name if label is None else label
        self.unit = unit if unit is not None else ''

        if initial_value is not None:
            if hasattr(self, 'set'):
                self.set(initial_value, evaluate=False)
            else:
                # No set function defined, so create a wrapper function
                # which we evaluate. This ensures that the initial value goes
                # through any set parsing/mapping
                self._wrap_set(set_function=None)(initial_value, evaluate=False)

        # generate default docstring
        self.__doc__ = os.linesep.join((
            'Parameter class:',
            '',
            '* `name` %s' % self.name,
            '* `label` %s' % self.label,
            '* `unit` %s' % self.unit,
            '* `vals` %s' % repr(self.vals)))

        if docstring is not None:
            self.__doc__ = os.linesep.join((
                docstring,
                '',
                self.__doc__))

    def __getitem__(self, keys):
        """
        Slice a Parameter to get a SweepValues object
        to iterate over during a sweep
        """
        if isinstance(keys, slice):
            return SweepFixedValues(self, keys)
        else:
            raise SyntaxError('Parameter does not contain elements.')

    def _get_raw_value(self):
        return self._latest['raw_value']

    def increment(self, value):
        """ Increment the parameter with a value

        Args:
            value (float): value to be added to the parameter
        """
        self.set(self.get() + value)

    def sweep(self, start, stop, step=None, num=None):
        """
        Create a collection of parameter values to be iterated over.
        Requires `start` and `stop` and (`step` or `num`)
        The sign of `step` is not relevant.

        Args:
            start (Union[int, float]): The starting value of the sequence.
            stop (Union[int, float]): The end value of the sequence.
            step (Optional[Union[int, float]]):  Spacing between values.
            num (Optional[int]): Number of values to generate.

        Returns:
            SweepFixedValues: collection of parameter values to be
                iterated over

        Examples:
            >>> sweep(0, 10, num=5)
             [0.0, 2.5, 5.0, 7.5, 10.0]
            >>> sweep(5, 10, step=1)
            [5.0, 6.0, 7.0, 8.0, 9.0, 10.0]
            >>> sweep(15, 10.5, step=1.5)
            >[15.0, 13.5, 12.0, 10.5]
        """
        return SweepFixedValues(self, start=start, stop=stop,
                                step=step, num=num)


class ArrayParameter(_BaseParameter):
    """
    A gettable parameter that returns an array of values.
    Not necessarily part of an instrument.

    Subclasses should define a ``.get`` method, which returns an array.
    When used in a ``Loop`` or ``Measure`` operation, this will be entered
    into a single ``DataArray``, with extra dimensions added by the ``Loop``.
    The constructor args describe the array we expect from each ``.get`` call
    and how it should be handled.

    For now you must specify upfront the array shape, and this cannot change
    from one call to the next. Later we intend to require only that you specify
    the dimension, and the size of each dimension can vary from call to call.

    Note: If you want ``.get`` to save the measurement for ``.get_latest``,
    you must explicitly call ``self._save_val(items)`` inside ``.get``.

    Args:
        name (str): the local name of the parameter. Should be a valid
            identifier, ie no spaces or special characters. If this parameter
            is part of an Instrument or Station, this is how it will be
            referenced from that parent, ie ``instrument.name`` or
            ``instrument.parameters[name]``

        shape (Tuple[int]): The shape (as used in numpy arrays) of the array
            to expect. Scalars should be denoted by (), 1D arrays as (n,),
            2D arrays as (n, m), etc.

        instrument (Optional[Instrument]): the instrument this parameter
            belongs to, if any

        label (Optional[str]): Normally used as the axis label when this
            parameter is graphed, along with ``unit``.

        unit (Optional[str]): The unit of measure. Use ``''`` for unitless.

        setpoints (Optional[Tuple[setpoint_array]]):
            ``setpoint_array`` can be a DataArray, numpy.ndarray, or sequence.
            The setpoints for each dimension of the returned array. An
            N-dimension item should have N setpoint arrays, where the first is
            1D, the second 2D, etc.
            If omitted for any or all items, defaults to integers from zero in
            each respective direction.
            Note: if the setpoints will be different each measurement, leave
            this out and return the setpoints (with extra names) in ``.get``.

        setpoint_names (Optional[Tuple[str]]): one identifier (like
            ``name``) per setpoint array. Ignored if a setpoint is a
            DataArray, which already has a name.

        setpoint_labels (Optional[Tuple[str]]): one label (like ``labels``)
            per setpoint array. Ignored if a setpoint is a DataArray, which
            already has a label.

        setpoint_units (Optional[Tuple[str]]): one label (like ``v``)
            per setpoint array. Ignored if a setpoint is a DataArray, which
            already has a unit.

        docstring (Optional[str]): documentation string for the __doc__
            field of the object. The __doc__ field of the instance is used by
            some help systems, but not all

        snapshot_get (bool): Prevent any update to the parameter, for example
            if it takes too long to update. Default True.

        snapshot_value: Should the value of the parameter be stored in the
            snapshot. Unlike Parameter this defaults to False as
            ArrayParameters are potentially huge.

        metadata (Optional[dict]): extra information to include with the
            JSON snapshot of the parameter
    """

    def __init__(self,
                 name: str,
                 shape: Sequence[int],
                 instrument: Optional['Instrument']=None,
                 label: Optional[str]=None,
                 unit: Optional[str]=None,
                 wrap_get: bool=True,
                 wrap_set: bool=True,
                 setpoints: Optional[Sequence]=None,
                 setpoint_names: Optional[Sequence[str]]=None,
                 setpoint_labels: Optional[Sequence[str]]=None,
                 setpoint_units: Optional[Sequence[str]]=None,
                 docstring: Optional[str]=None,
                 snapshot_get: bool=True,
                 snapshot_value: bool=False,
                 metadata: bool=None, ):
        super().__init__(name, instrument, snapshot_get, metadata,
                         snapshot_value=snapshot_value,
                         wrap_get=wrap_get, wrap_set=wrap_set)

        if hasattr(self, 'set'):
            # TODO (alexcjohnson): can we support, ala Combine?
            raise AttributeError('ArrayParameters do not support set '
                                 'at this time.')

        self._meta_attrs.extend(['setpoint_names', 'setpoint_labels',
                                 'setpoint_units', 'label', 'unit'])

        self.label = name if label is None else label
        self.unit = unit if unit is not None else ''

        nt = type(None)

        if not is_sequence_of(shape, int):
            raise ValueError('shapes must be a tuple of ints, not ' +
                             repr(shape))
        self.shape = shape

        # require one setpoint per dimension of shape
        sp_shape = (len(shape),)

        sp_types = (nt, DataArray, collections.Sequence,
                    collections.Iterator, numpy.ndarray)
        if (setpoints is not None and
                not is_sequence_of(setpoints, sp_types, shape=sp_shape)):
            raise ValueError('setpoints must be a tuple of arrays')
        if (setpoint_names is not None and
                not is_sequence_of(setpoint_names, (nt, str), shape=sp_shape)):
            raise ValueError('setpoint_names must be a tuple of strings')
        if (setpoint_labels is not None and
                not is_sequence_of(setpoint_labels, (nt, str),
                                   shape=sp_shape)):
            raise ValueError('setpoint_labels must be a tuple of strings')
        if (setpoint_units is not None and
                not is_sequence_of(setpoint_units, (nt, str),
                                   shape=sp_shape)):
            raise ValueError('setpoint_units must be a tuple of strings')

        self.setpoints = setpoints
        self.setpoint_names = setpoint_names
        self.setpoint_labels = setpoint_labels
        self.setpoint_units = setpoint_units

        self.__doc__ = os.linesep.join((
            'Parameter class:',
            '',
            '* `name` %s' % self.name,
            '* `label` %s' % self.label,
            '* `unit` %s' % self.unit,
            '* `shape` %s' % repr(self.shape)))

        if docstring is not None:
            self.__doc__ = os.linesep.join((
                docstring,
                '',
                self.__doc__))

        if not hasattr(self, 'get') and not hasattr(self, 'set'):
            raise AttributeError('ArrayParameter must have a get, set or both')


def _is_nested_sequence_or_none(obj, types, shapes):
    """Validator for MultiParameter setpoints/names/labels"""
    if obj is None:
        return True

    if not is_sequence_of(obj, tuple, shape=(len(shapes),)):
        return False

    for obji, shapei in zip(obj, shapes):
        if not is_sequence_of(obji, types, shape=(len(shapei),)):
            return False

    return True


class MultiParameter(_BaseParameter):
    """
    A gettable parameter that returns multiple values with separate names,
    each of arbitrary shape.
    Not necessarily part of an instrument.

    Subclasses should define a ``.get`` method, which returns a sequence of
    values. When used in a ``Loop`` or ``Measure`` operation, each of these
    values will be entered into a different ``DataArray``. The constructor
    args describe what data we expect from each ``.get`` call and how it
    should be handled. ``.get`` should always return the same number of items,
    and most of the constructor arguments should be tuples of that same length.

    For now you must specify upfront the array shape of each item returned by
    ``.get``, and this cannot change from one call to the next. Later we intend
    to require only that you specify the dimension of each item returned, and
    the size of each dimension can vary from call to call.

    Note: If you want ``.get`` to save the measurement for ``.get_latest``,
    you must explicitly call ``self._save_val(items)`` inside ``.get``.

    Args:
        name (str): the local name of the whole parameter. Should be a valid
            identifier, ie no spaces or special characters. If this parameter
            is part of an Instrument or Station, this is how it will be
            referenced from that parent, ie ``instrument.name`` or
            ``instrument.parameters[name]``

        names (Tuple[str]): A name for each item returned by a ``.get``
            call. Will be used as the basis of the ``DataArray`` names
            when this parameter is used to create a ``DataSet``.

        shapes (Tuple[Tuple[int]]): The shape (as used in numpy arrays) of
            each item. Scalars should be denoted by (), 1D arrays as (n,),
            2D arrays as (n, m), etc.

        instrument (Optional[Instrument]): the instrument this parameter
            belongs to, if any

        labels (Optional[Tuple[str]]): A label for each item. Normally used
            as the axis label when a component is graphed, along with the
            matching entry from ``units``.

        units (Optional[Tuple[str]]): The unit of measure for each item.
            Use ``''`` or ``None`` for unitless values.

        setpoints (Optional[Tuple[Tuple[setpoint_array]]]):
            ``setpoint_array`` can be a DataArray, numpy.ndarray, or sequence.
            The setpoints for each returned array. An N-dimension item should
            have N setpoint arrays, where the first is 1D, the second 2D, etc.
            If omitted for any or all items, defaults to integers from zero in
            each respective direction.
            Note: if the setpoints will be different each measurement, leave
            this out and return the setpoints (with extra names) in ``.get``.

        setpoint_names (Optional[Tuple[Tuple[str]]]): one identifier (like
            ``name``) per setpoint array. Ignored if a setpoint is a
            DataArray, which already has a name.

        setpoint_labels (Optional[Tuple[Tuple[str]]]): one label (like
            ``labels``) per setpoint array. Ignored if a setpoint is a
            DataArray, which already has a label.

        setpoint_units (Optional[Tuple[Tuple[str]]]): one unit (like
            ``V``) per setpoint array. Ignored if a setpoint is a
            DataArray, which already has a unit.

        docstring (Optional[str]): documentation string for the __doc__
            field of the object. The __doc__ field of the instance is used by
            some help systems, but not all

        snapshot_get (bool): Prevent any update to the parameter, for example
            if it takes too long to update. Default True.

        snapshot_value: Should the value of the parameter be stored in the
            snapshot. Unlike Parameter this defaults to False as
            MultiParameters are potentially huge.

        metadata (Optional[dict]): extra information to include with the
            JSON snapshot of the parameter
    """

    def __init__(self,
                 name: str,
                 names: Sequence[str],
                 shapes: Sequence[Sequence[Optional[int]]],
                 instrument: Optional['Instrument']=None,
                 labels: Optional[Sequence[str]]=None,
                 units: Optional[Sequence[str]]=None,
                 wrap_get: bool=True,
                 wrap_set: bool=True,
                 setpoints: Optional[Sequence[Sequence]]=None,
                 setpoint_names: Optional[Sequence[Sequence[str]]]=None,
                 setpoint_labels: Optional[Sequence[Sequence[str]]]=None,
                 setpoint_units: Optional[Sequence[Sequence[str]]]=None,
                 docstring: str=None,
                 snapshot_get: bool=True,
                 snapshot_value: bool=False,
                 metadata: Optional[dict]=None):
        super().__init__(name, instrument, snapshot_get, metadata,
                         snapshot_value=snapshot_value,
                         wrap_get=wrap_get, wrap_set=wrap_set)

        # if hasattr(self, 'set'):
        #     # TODO (alexcjohnson): can we support, ala Combine?
        #     warnings.warn('MultiParameters do not support set at this time.')

        self._meta_attrs.extend(['setpoint_names', 'setpoint_labels',
                                 'setpoint_units', 'names', 'labels', 'units'])

        if not is_sequence_of(names, str):
            raise ValueError('names must be a tuple of strings, not ' +
                             repr(names))

        self.names = names
        self.labels = labels if labels is not None else names
        self.units = units if units is not None else [''] * len(names)

        nt = type(None)

        if (not is_sequence_of(shapes, int, depth=2) or
                len(shapes) != len(names)):
            raise ValueError('shapes must be a tuple of tuples '
                             'of ints, not ' + repr(shapes))
        self.shapes = shapes

        sp_types = (nt, DataArray, collections.Sequence,
                    collections.Iterator, numpy.ndarray)
        if not _is_nested_sequence_or_none(setpoints, sp_types, shapes):
            raise ValueError('setpoints must be a tuple of tuples of arrays')

        if not _is_nested_sequence_or_none(setpoint_names, (nt, str), shapes):
            raise ValueError(
                'setpoint_names must be a tuple of tuples of strings')

        if not _is_nested_sequence_or_none(setpoint_labels, (nt, str), shapes):
            raise ValueError(
                'setpoint_labels must be a tuple of tuples of strings')

        if not _is_nested_sequence_or_none(setpoint_units, (nt, str), shapes):
            raise ValueError(
                'setpoint_units must be a tuple of tuples of strings')

        self.setpoints = setpoints
        self.setpoint_names = setpoint_names
        self.setpoint_labels = setpoint_labels
        self.setpoint_units = setpoint_units

        self.__doc__ = os.linesep.join((
            'MultiParameter class:',
            '',
            '* `name` %s' % self.name,
            '* `names` %s' % ', '.join(self.names),
            '* `labels` %s' % ', '.join(self.labels),
            '* `units` %s' % ', '.join(self.units)))

        if docstring is not None:
            self.__doc__ = os.linesep.join((
                docstring,
                '',
                self.__doc__))

        if not hasattr(self, 'get') and not hasattr(self, 'set'):
            raise AttributeError('MultiParameter must have a get, set or both')

    @property
    def full_names(self):
        """Include the instrument name with the Parameter names if possible."""
        try:
            inst_name = self._instrument.name
            if inst_name:
                return [inst_name + '_' + name for name in self.names]
        except AttributeError:
            pass

        return self.names


class GetLatest(DelegateAttributes, DeferredOperations):
    """
    Wrapper for a Parameter that just returns the last set or measured value
    stored in the Parameter itself.

    Examples:
        >>> # Can be called:
        >>> param.get_latest()
        >>> # Or used as if it were a gettable-only parameter itself:
        >>> Loop(...).each(param.get_latest)

    Args:
        parameter (Parameter): Parameter to be wrapped

        max_val_age (Optional[int]): The max time (in seconds) to trust a
            saved value obtained from get_latest(). If this parameter has not
            been set or measured more recently than this, perform an
            additional measurement.
    """
    def __init__(self, parameter, max_val_age=None):
        self.parameter = parameter
        self.max_val_age = max_val_age

    delegate_attr_objects = ['parameter']
    omit_delegate_attrs = ['set']

    def get(self):
        """Return latest value if time since get was less than
        `self.max_val_age`, otherwise perform `get()` and return result
        """
        state = self.parameter._latest
        if self.max_val_age is None:
            # Return last value since max_val_age is not specified
            return state['value']
        else:
            oldest_ok_val = datetime.now() - timedelta(seconds=self.max_val_age)
            if state['ts'] is None or state['ts'] < oldest_ok_val:
                # Time of last get exceeds max_val_age seconds, need to
                # perform new .get()
                return self.parameter.get()
            else:
                return state['value']

    def __call__(self):
        return self.get()


def combine(*parameters, name, label=None, unit=None, units=None,
            aggregator=None):
    """
    Combine parameters into one sweepable parameter

    Args:
        *parameters (qcodes.Parameter): the parameters to combine
        name (str): the name of the paramter
        label (Optional[str]): the label of the combined parameter
        unit (Optional[str]): the unit of the combined parameter
        aggregator (Optional[Callable[list[any]]]): a function to aggregate
            the set values into one

    A combined parameter sets all the combined parameters at every point of the
    sweep.
    The sets are called in the same order the parameters are, and
    sequantially.
    """
    parameters = list(parameters)
    multi_par = CombinedParameter(parameters, name, label, unit, units,
                                  aggregator)
    return multi_par


class CombinedParameter(Metadatable):
    """ A combined parameter

    Args:
        *parameters (qcodes.Parameter): the parameters to combine
        name (str): the name of the parameter
        label (Optional[str]): the label of the combined parameter
        unit (Optional[str]): the unit of the combined parameter
        aggregator (Optional[Callable[list[any]]]): a function to aggregate
            the set values into one

    A combined parameter sets all the combined parameters at every point of the
    sweep.
    The sets are called in the same order the parameters are, and
    sequentially.
    """

    def __init__(self, parameters, name, label=None,
                 unit=None, units=None, aggregator=None):
        super().__init__()
        # TODO(giulioungaretti)temporary hack
        # starthack
        # this is a dummy parameter
        # that mimicks the api that a normal parameter has
        self.parameter = lambda: None
        self.parameter.full_name = name
        self.parameter.name = name
        self.parameter.label = label

        if units is not None:
            warn_units('CombinedParameter', self)
            if unit is None:
                unit = units
        self.parameter.unit = unit
        # endhack
        self.parameters = parameters
        self.sets = [parameter.set for parameter in self.parameters]
        self.dimensionality = len(self.sets)

        if aggregator:
            self.f = aggregator
            setattr(self, 'aggregate', self._aggregate)

    def set(self, index: int):
        """
        Set multiple parameters.

        Args:
            index (int): the index of the setpoints one wants to set

        Returns:
            list: values that where actually set
        """
        values = self.setpoints[index]
        for setFunction, value in zip(self.sets, values):
            setFunction(value)
        return values

    def sweep(self, *array: numpy.ndarray):
        """
        Creates a new combined parameter to be iterated over.
        One can sweep over either:

         - n array of lenght m
         - one nxm array

        where n is the number of combined parameters
        and m is the number of setpoints

        Args:
            *array(numpy.ndarray): array(s) of setopoints

        Returns:
            MultiPar: combined parameter
        """
        # if it's a list of arrays, convert to one array
        if len(array) > 1:
            dim = set([len(a) for a in array])
            if len(dim) != 1:
                raise ValueError('Arrays have different number of setpoints')
            array = numpy.array(array).transpose()
        else:
            # cast to array in case users
            # decide to not read docstring
            # and pass a 2d list
            array = numpy.array(array[0])
        new = copy(self)
        _error_msg = """ Dimensionality of array does not match\
                        the number of parameter combined. Expected a \
                        {} dimensional array, got a {} dimensional array. \
                        """
        try:
            if array.shape[1] != self.dimensionality:
                raise ValueError(_error_msg.format(self.dimensionality,
                                                   array.shape[1]))
        except KeyError:
            # this means the array is 1d
            raise ValueError(_error_msg.format(self.dimensionality, 1))

        new.setpoints = array.tolist()
        return new

    def _aggregate(self, *vals):
        # check f args
        return self.f(*vals)

    def __iter__(self):
        return iter(range(len(self.setpoints)))

    def __len__(self):
        # dimension of the sweep_values
        # i.e. how many setpoint
        return numpy.shape(self.setpoints)[0]

    def snapshot_base(self, update=False):
        """
        State of the combined parameter as a JSON-compatible dict.

        Args:
            update (bool):

        Returns:
            dict: base snapshot
        """
        meta_data = collections.OrderedDict()
        meta_data['__class__'] = full_class(self)
        meta_data['unit'] = self.parameter.unit
        meta_data['label'] = self.parameter.label
        meta_data['full_name'] = self.parameter.full_name
        meta_data['aggregator'] = repr(getattr(self, 'f', None))
        for param in self.parameters:
            meta_data[str(param)] = param.snapshot()

        return meta_data


class InstrumentRefParameter(Parameter):
    """
    An InstrumentRefParameter

    Args:
        name (string): the name of the parameter that one wants to add.

        instrument (Optional[Instrument]): the "parent" instrument this
            parameter is attached to, if any.

        initial_value (Optional[str]): starting value, may be None even if
            None does not pass the validator. None is only allowed as an
            initial value and cannot be set after initiation.

        **kwargs: Passed to InstrumentRefParameter parent class

    This parameter is useful when one needs a reference to another instrument
    from within an instrument, e.g., when creating a meta instrument that
    sets parameters on instruments it contains.
    """

    def __init__(self, *args, **kwargs):
        kwargs['vals'] = kwargs.get('vals', Strings())
        super().__init__(set_cmd=None, *args, **kwargs)

    # TODO(nulinspiratie) check class works now it's subclassed from Parameter
    def get_instr(self):
        """
        Returns the instance of the instrument with the name equal to the
        value of this parameter.
        """
        ref_instrument_name = self.get()
        # note that _instrument refers to the instrument this parameter belongs
        # to, while the ref_instrument_name is the instrument that is the value
        # of this parameter.
        return self._instrument.find_instrument(ref_instrument_name)


# Deprecated parameters
class StandardParameter(Parameter):
    def __init__(self, name, instrument=None,
                 get_cmd=False, get_parser=None,
                 set_cmd=False, set_parser=None,
                 delay=0, max_delay=None, step=None, max_val_age=3600,
                 vals=None, val_mapping=None, **kwargs):
        super().__init__(name, instrument=instrument,
                 get_cmd=get_cmd, get_parser=get_parser,
                 set_cmd=set_cmd, set_parser=set_parser,
                 post_delay=delay, step=step, max_val_age=max_val_age,
                 vals=vals, val_mapping=val_mapping, **kwargs)
        warnings.warn('`StandardParameter` is deprecated, '
                        'use `Parameter` instead. {}'.format(self))


class ManualParameter(Parameter):
    def __init__(self, name, instrument=None, initial_value=None, **kwargs):
        """
        A simple alias for a parameter that does not have a set or
        a get function. Useful for parameters that do not have a direct
        instrument mapping.
        """
        super().__init__(name=name, instrument=instrument,
                         get_cmd=None, set_cmd=None,
                         initial_value=initial_value, **kwargs)<|MERGE_RESOLUTION|>--- conflicted
+++ resolved
@@ -79,9 +79,6 @@
     from .base import Instrument
 
 
-<<<<<<< HEAD
-class _BaseParameter(Metadatable):
-=======
 def __deepcopy__(self, memodict={}):
     """Custom __deepcopy__ method, added to BaseParameter upon instantiation.
     This workaround solves the following issues with (deep)copying a parameter:
@@ -111,15 +108,12 @@
     If anyone finds a better solution, please do change this code.
     """
     deepcopy_method = self.__deepcopy__
-    log = self.log
     signal = self.signal
     try:
         del self.__deepcopy__
-        del self.log
         self.signal = None
         self_copy = deepcopy(self)
         self_copy.__deepcopy__ = deepcopy_method
-        self_copy.log = log
         if self_copy.wrap_get and hasattr(self_copy, 'get_raw'):
             self_copy.get = self_copy._wrap_get(self_copy.get_raw)
         if self_copy.wrap_set and hasattr(self_copy, 'set_raw'):
@@ -128,12 +122,10 @@
         return self_copy
     finally:
         self.__deepcopy__ = deepcopy_method
-        self.log = log
         self.signal = signal
 
 
 class _BaseParameter(Metadatable, SignalEmitter):
->>>>>>> 40728eea
     """
     Shared behavior for all parameters. Not intended to be used
     directly, normally you should use ``Parameter``, ``ArrayParameter``,
@@ -214,14 +206,8 @@
             JSON snapshot of the parameter
     """
 
-<<<<<<< HEAD
     def __init__(self, name: str = None,
                  instrument: Optional['Instrument'] = None,
-=======
-
-    def __init__(self, name: str,
-                 instrument: Optional['Instrument'],
->>>>>>> 40728eea
                  snapshot_get: bool=True,
                  metadata: Optional[dict]=None,
                  wrap_get: bool=True,
@@ -288,10 +274,7 @@
                 warnings.warn('Wrapping get method, original get method will not '
                               'be directly accessible. It is recommended to '
                               'define get_raw in your subclass instead.' )
-<<<<<<< HEAD
-=======
                 self.get_raw = self.get
->>>>>>> 40728eea
                 self.get = self._wrap_get(self.get)
         elif hasattr(self, 'get_raw'):
             self.get = self.get_raw
@@ -304,17 +287,10 @@
                 warnings.warn('Wrapping set method, original set method will not '
                               'be directly accessible. It is recommended to '
                               'define set_raw in your subclass instead.' )
-<<<<<<< HEAD
-                self.set = self._wrap_set(self.set)
-        elif hasattr(self, 'set_raw'):
-            self.set = self.set_raw
-
-=======
                 self.set_raw = self.set
                 self.set = self._wrap_set(self.set)
         elif hasattr(self, 'set_raw'):
             self.set = self.set_raw
->>>>>>> 40728eea
 
         # subclasses should extend this list with extra attributes they
         # want automatically included in the snapshot
@@ -324,8 +300,6 @@
         # Specify time of last set operation, used when comparing to delay to
         # check if additional waiting time is needed before next set
         self._t_last_set = time.perf_counter()
-
-
 
         if config_link is not None:
             if 'user' in config and hasattr(config.user, 'signal'):
@@ -465,11 +439,7 @@
 
     def _wrap_set(self, set_function):
         @wraps(set_function)
-<<<<<<< HEAD
-        def set_wrapper(value, evaluate=True, **kwargs):
-=======
-        def set_wrapper(value, signal_chain=[], **kwargs):
->>>>>>> 40728eea
+        def set_wrapper(value, signal_chain=[], evaluate=True, **kwargs):
             try:
                 self.validate(value)
 
@@ -899,7 +869,6 @@
 
         if not hasattr(self, 'set') and set_cmd is not False:
             if set_cmd is None:
-                # self.set_raw = lambda val: self._save_val(val, validate=False)
                 self.set_raw = partial(self._save_val, validate=False)
             else:
                 exec_str = getattr(instrument, 'write', None)
