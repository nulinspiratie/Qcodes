"""
Measured and/or controlled parameters

Anything that you want to either measure or control within QCoDeS should
satisfy the Parameter interface. Most of the time that is easiest to do
by either using or subclassing one of the classes defined here, but you can
also use any class with the right attributes.

All parameter classes are subclassed from _BaseParameter (except
CombinedParameter). The _BaseParameter provides functionality that is common
to all parameter types, such as ramping and scaling of values, adding delays
(see documentation for details).

This file defines four classes of parameters:

- ``Parameter`` is the base class for scalar-valued parameters.
    Two primary ways in which it can be used:

    1. As an ``Instrument`` parameter that sends/receives commands. Provides a
       standardized interface to construct strings to pass to the
       instrument's ``write`` and ``ask`` methods
    2. As a variable that stores and returns a value. For instance, for storing
       of values you want to keep track of but cannot set or get electronically.

    Provides ``sweep`` and ``__getitem__`` (slice notation) methods to use a
    settable parameter as the swept variable in a ``Loop``.
    The get/set functionality can be modified.

- ``ArrayParameter`` is a base class for array-valued parameters, ie anything
    for which each ``get`` call returns an array of values that all have the
    same type and meaning. Currently not settable, only gettable. Can be used
    in ``Measure``, or in ``Loop`` - in which case these arrays are nested
    inside the loop's setpoint array. To use, provide a ``get`` method that
    returns an array or regularly-shaped sequence, and describe that array in
    ``super().__init__``.

- ``MultiParameter`` is the base class for multi-valued parameters. Currently
    not settable, only gettable, but can return an arbitrary collection of
    scalar and array values and can be used in ``Measure`` or ``Loop`` to
    feed data to a ``DataSet``. To use, provide a ``get`` method
    that returns a sequence of values, and describe those values in
    ``super().__init__``.

    ``CombinedParameter`` Combines several parameters into a ``MultiParameter``.
    can be easily used via the ``combine`` function.
    Note that it is not yet a subclass of BaseParameter.


A callable can be attached to a parameter using `_BaseParameter.connect`.
Every time the parameter changes value. the callable is called with the new
value as an argument. This also allows other parameters to be updated every time
the primary parameter changes value.
"""

# TODO (alexcjohnson) update this with the real duck-typing requirements or
# create an ABC for Parameter and MultiParameter - or just remove this statement
# if everyone is happy to use these classes.

from datetime import datetime, timedelta
from copy import copy, deepcopy, _reconstruct
import time
import logging
import os
import collections
import warnings
from typing import Optional, Sequence, TYPE_CHECKING, Union, Callable, List, Any
from functools import partial, wraps
import numpy
from blinker import Signal

from qcodes import config
from qcodes.utils.deferred_operations import DeferredOperations
from qcodes.utils.helpers import (permissive_range, is_sequence_of,
                                  DelegateAttributes, full_class, named_repr,
                                  warn_units, SignalEmitter)
from qcodes.utils.metadata import Metadatable
from qcodes.utils.command import Command
from qcodes.utils.validators import Validator, Ints, Strings, Enum
from qcodes.instrument.sweep_values import SweepFixedValues
from qcodes.data.data_array import DataArray

if TYPE_CHECKING:
    from .base import Instrument


def __deepcopy__(self, memodict={}):
    """_BaseParameter.__deepcopy__ method, Invoked via copy.deepcopy(param).

    This method is added to BaseParameter upon instantiation.
    This workaround solves the following issues with (deep)copying a parameter:

    1. Certain attributes cannot be copied, such as `_BaseParameter.log`.
       We solve this by temporarily removing the attribute and then adding
       it later again
    2. copying a wrapped get/set still uses the original parameter as self.
       The result is that setting the copied parameter changes the value of the
       original parameter instead.
       This is solved by rewrapping the get/set
    3. creating a class method __deepcopy__ does not allow access to the default
       deepcopy behaviour.
       This is solved by temporarily deleting self.__deepcopy__, and
       then calling deepcopy(self), which invokes the original behaviour.
       We then reattach  self.__deepcopy__, ensuring that this method is again
       called the next time. It's a nasty hack, but unfortunately deepcopy does
       not accept a flag to trigger the default/custom copy behaviour.
       We also place __deepcopy__ as a separate function which is attached
       during object instantiation, as it then belongs to the object scope, not
       the class scope. This ensures that the __deepcopy__ of other parameters
       is not affected.
    4. During copy, __copy__ is only checked in the class scope. We still want
       the behaviour of __copy__ to be the same as __deepcopy__, which we solve
       by creating a method __copy__ which then invokes this __deepcopy__.

    If anyone finds a better solution, please do change this code.

    Note:
        For most simple cases, copy.copy(param) can be used instead, which
        is faster and creates a shallow copy.
    """
    restore_attrs = {}
    for attr in ['__deepcopy__', '__getstate__','signal', 'get', 'set',
                 'parent', 'sender']:
        if attr in self.__dict__:
            restore_attrs[attr] = getattr(self, attr)

    node_decorator_methods = {}
    for attr in ['get_raw', 'set_raw', 'vals', 'set_parser', 'get_parser']:
        attr_partial = self.__dict__.get(attr, None)
        if isinstance(attr_partial, partial) and \
                attr_partial.func.__name__ == 'parameter_decorator':
            node_decorator_methods[attr] = attr_partial
    try:
        for attr in {**restore_attrs, **node_decorator_methods}:
            delattr(self, attr)
        self.parent = None  # Deepcopying a parameter sometimes needs a parent

        self_copy = deepcopy(self)
        self_copy.__deepcopy__ = partial(__deepcopy__, self_copy)
        self_copy.__getstate__ = partial(__getstate__, self_copy)

        self_copy.parent = None
        self_copy.sender = None
        self_copy.signal = Signal()

        # Detach and reattach all node decorator methods, now containing
        # reference to the new parameter, but still old parameter node
        for attr, attr_partial in node_decorator_methods.items():
            attr_method = attr_partial.func
            original_node = attr_partial.args[0]
            attr_partial_copy = partial(attr_method, original_node, self_copy)
            setattr(self_copy, attr, attr_partial_copy)

        # Ensure all get/set methods work fine
        if 'get' in restore_attrs:
            if self.wrap_get:
                self_copy.get = self_copy._wrap_get(self_copy.get_raw)
            else:
                self_copy.get = deepcopy(restore_attrs['get'])
        if 'set' in restore_attrs:
            if self_copy.wrap_set:
                self_copy.set = self_copy._wrap_set(self_copy.set_raw)
            else:
                self_copy.set = deepcopy(restore_attrs['set'])

        self_copy._signal_chain = []
        return self_copy
    finally:
        for attr_name, attr in {**restore_attrs, **node_decorator_methods}.items():
            setattr(self, attr_name, attr)


def __getstate__(self):
    """Prepare parameter for pickling.

    Any get/set related methods are removed if they are in Parameter.__dict,
    i.e. they are not defined in the class but set for the object.
    The reason is that these cannot be pickled.
    This method is added to parameters during instantiation to ensure it's only
    called during pickling and not during copy (see __copy__ code).

    This is probably not the best way to handle this situation, but a better
    solution was not found."""
    # Remove methods that may have been set dynamically (e.g. wrapped)
    d = copy(self.__dict__)
    d['signal'] = Signal()
    d['parent'] = None

    for attr in ['get', 'get_raw', 'get_parser',
                 'set', 'set_raw', 'set_parser']:
        d.pop(attr, None)
    if not isinstance(d.get('vals'), Validator):
        d.pop('vals', None)
    return d


class _BaseParameter(Metadatable, SignalEmitter):
    """
    Shared behavior for all parameters. Not intended to be used
    directly, normally you should use ``Parameter``, ``ArrayParameter``,
    ``MultiParameter``, or ``CombinedParameter``.
    Note that ``CombinedParameter`` is not yet a subclass of ``_BaseParameter``

    Args:
        name (str): the local name of the parameter. Should be a valid
            identifier, ie no spaces or special characters. If this parameter
            is part of an Instrument or Station, this should match how it will
            be referenced from that parent, ie ``instrument.name`` or
            ``instrument.parameters[name]``

        instrument (Optional[Instrument]): the instrument this parameter
            belongs to, if any

        snapshot_get (Optional[bool]): False prevents any update to the
            parameter during a snapshot, even if the snapshot was called with
            ``update=True``, for example if it takes too long to update.
            Default True.

        snapshot_value (Optional[bool]): False prevents parameter value to be
            stored in the snapshot. Useful if the value is large.

        wrap_get (Optional[bool]): Wrap get method, adding features such as
            saving latest value, `val_mapping`, `get_parser`.
            Default True

        wrap_get (Optional[bool]): Wrap set method, adding features such as
            saving latest value, `val_mapping`, `set_parser`.
            Default True

        step (Optional[Union[int, float]]): max increment of parameter value.
            Larger changes are broken into multiple steps this size.
            When combined with delays, this acts as a ramp.

        scale (Optional[float]): Scale to multiply value with before
            performing set. the internally multiplied value is stored in
            `raw_value`. Can account for a voltage divider.

        inter_delay (Optional[Union[int, float]]): Minimum time (in seconds)
            between successive sets. If the previous set was less than this,
            it will wait until the condition is met.
            Can be set to 0 to go maximum speed with no errors.

        post_delay (Optional[Union[int, float]]): time (in seconds) to wait
            after the *start* of each set, whether part of a sweep or not.
            Can be set to 0 to go maximum speed with no errors.

        val_mapping (Optional[dict]): a bidirectional map data/readable values
            to instrument codes, expressed as a dict:
            ``{data_val: instrument_code}``
            For example, if the instrument uses '0' to mean 1V and '1' to mean
            10V, set val_mapping={1: '0', 10: '1'} and on the user side you
            only see 1 and 10, never the coded '0' and '1'
            If vals is omitted, will also construct a matching Enum validator.
            NOTE: only applies to get if get_cmd is a string, and to set if
            set_cmd is a string.
            You can use ``val_mapping`` with ``get_parser``, in which case
            ``get_parser`` acts on the return value from the instrument first,
            then ``val_mapping`` is applied (in reverse).

        get_parser ( Optional[function]): function to transform the response
            from get to the final output value. See also val_mapping

        set_parser (Optional[function]): function to transform the input set
            value to an encoded value sent to the instrument.
            See also val_mapping.

        vals (Optional[Validator]): a Validator object for this parameter

        max_val_age (Optional[float]): The max time (in seconds) to trust a
            saved value obtained from get_latest(). If this parameter has not
            been set or measured more recently than this, perform an
            additional measurement.

        log_changes: Log any set commands that change the parameter's value

        metadata (Optional[dict]): extra information to include with the
            JSON snapshot of the parameter

        config_link: optional silq config path, in which case every time
            that the silq config item is updated, the parameter value is also
            updated. Warning: SilQ only! See SilQ SubConfig for more info.

        update_from_config: Whether to update the current parameter value from
            the config if it exists there.
    """

    def __init__(self, name: str = None,
                 parent: Optional['ParameterNode'] = None,
                 instrument: Optional['Instrument'] = None,
                 snapshot_get: bool=True,
                 metadata: Optional[dict]=None,
                 wrap_get: bool=True,
                 wrap_set: bool=True,
                 step: Optional[Union[int, float]]=None,
                 scale: Optional[Union[int, float]]=None,
                 inter_delay: Union[int, float]=0,
                 post_delay: Union[int, float]=0,
                 val_mapping: Optional[dict]=None,
                 get_parser: Optional[Callable]=None,
                 set_parser: Optional[Callable]=None,
                 snapshot_value: bool=True,
                 max_val_age: Optional[float]=None,
                 vals: Optional[Validator]=None,
                 log_changes: bool = True,
                 delay: Optional[Union[int, float]]=None,
                 config_link: str = None,
                 update_from_config: bool = False):
        # Create __deepcopy__ in the object scope (see documentation for details)
        self.__deepcopy__ = partial(__deepcopy__, self)
        self.__getstate__ = partial(__getstate__, self)

        Metadatable.__init__(self, metadata)
        SignalEmitter.__init__(self, initialize_signal=False)
        self.name = str(name)
        self.parent = instrument if instrument is not None else parent
        self._snapshot_get = snapshot_get
        self._snapshot_value = snapshot_value
        self.log_changes = log_changes

        if not isinstance(vals, (Validator, type(None))):
            raise TypeError('vals must be None or a Validator')
        elif val_mapping is not None:
            vals = Enum(*val_mapping.keys())
        elif vals is not None and vals.val_mapping is not None:
            # A validator can also have a val_mapping (e.g. EnumVisa), in which
            # case this will be used unless val_mapping is explicitly provided
            val_mapping = vals.val_mapping

        self.vals = vals

        self.step = step
        self.scale = scale
        self.raw_value = None
        if delay is not None:
            warnings.warn("Delay kwarg is deprecated. Replace with "
                          "inter_delay or post_delay as needed")
            if post_delay == 0:
                post_delay = delay
        self.inter_delay = inter_delay
        self.post_delay = post_delay

        self.val_mapping = val_mapping
        if val_mapping is None:
            self.inverse_val_mapping = None
        else:
            self.inverse_val_mapping = {v: k for k, v in val_mapping.items()}

        self.get_parser = get_parser
        self.set_parser = set_parser

        # record of latest value and when it was set or measured
        # what exactly this means is different for different subclasses
        # but they all use the same attributes so snapshot is consistent.
        self._latest = {'value': None, 'ts': None, 'raw_value': None}
        self.get_latest = GetLatest(self, max_val_age=max_val_age)

        self.wrap_get = wrap_get
        if wrap_get:
            if hasattr(self, 'get_raw'):
                self.get = self._wrap_get(self.get_raw)
            elif hasattr(self, 'get'):
                warnings.warn('Wrapping get method, original get method will not '
                              'be directly accessible. It is recommended to '
                              'define get_raw in your subclass instead.' )
                self.get_raw = self.get
                self.get = self._wrap_get(self.get)
        elif hasattr(self, 'get_raw'):
            self.get = self.get_raw

        self.wrap_set = wrap_set
        if wrap_set:
            if hasattr(self, 'set_raw'):
                self.set = self._wrap_set(self.set_raw)
            elif hasattr(self, 'set'):
                warnings.warn('Wrapping set method, original set method will not '
                              'be directly accessible. It is recommended to '
                              'define set_raw in your subclass instead.' )
                self.set_raw = self.set
                self.set = self._wrap_set(self.set)
        elif hasattr(self, 'set_raw'):
            self.set = self.set_raw

        # subclasses should extend this list with extra attributes they
        # want automatically included in the snapshot
        self._meta_attrs = ['name', 'full_name', 'instrument', 'step', 'scale',
                            'inter_delay', 'post_delay', 'val_mapping', 'vals']

        # Specify time of last set operation, used when comparing to delay to
        # check if additional waiting time is needed before next set
        self._t_last_set = time.perf_counter()

        if config_link:
            self.set_config_link(config_link, update=update_from_config)

    def __str__(self):
        """Include the instrument name with the Parameter name if possible."""
        if getattr(self.parent, 'name', ''):
            return f'{self.parent}_{self.name}'
        else:
            return self.name

    def __repr__(self):
        return named_repr(self)

    def __call__(self, *args, **kwargs):
        if not args and not kwargs:
            if hasattr(self, 'get'):
                return self.get()
            else:
                raise NotImplementedError('no get cmd found in' +
                                          ' Parameter {}'.format(self.name))
        else:
            if hasattr(self, 'set'):
                return self.set(*args, **kwargs)
            else:
                raise NotImplementedError('no set cmd found in' +
                                          ' Parameter {}'.format(self.name))

    def __copy__(self):
        """Create a copy of the Parameter, invoked by copy.copy(param)

        Copying a parameter creates a shallow copy of the parameter, which
        means that it does not create copies of any object attributes. For a
        deep copy that also copies each of its attributes, use

        >>> copy.deepcopy(param)

        Note:
            Since copying only creates a shallow copy, this may cause issues in
            cases where on of its attributes is an object that references the
            parameter, as the object is not copied, and so it will still
            reference to the original parameter, and not the copied one.
        """
        # Perform underlying default behaviour of copy(obj)
        # We need to call the underlying functions because we need to perform
        # additional actions afterwards

        # Temporarily remove __getstate__ so it is not called during copy
        restore_attrs = {'__getstate__': self.__dict__.pop('__getstate__', None)}
        try:
            # Call the underlying functions for copying to avoid recursion error
            rv = self.__reduce_ex__(4)
            self_copy = _reconstruct(self, None, *rv)
        finally:
            # Restore __getstate__
            if restore_attrs['__getstate__'] is not None:
                self.__getstate__ = restore_attrs['__getstate__']

        # Update copy/pickle-related methods
        self_copy.__deepcopy__ = partial(__deepcopy__, self_copy)
        self_copy.__getstate__ = partial(__getstate__, self_copy)

        # Detach and reattach all node decorator methods, now containing
        # reference to the new parameter, but still old parameter node
        for attr in ['get_raw', 'set_raw', 'vals', 'set_parser', 'get_parser']:
            attr_partial = self.__dict__.get(attr, None)
            if isinstance(attr_partial, partial) and \
                    attr_partial.func.__name__ == 'parameter_decorator':
                attr_method = attr_partial.func
                original_node = attr_partial.args[0]
                attr_partial_copy = partial(attr_method, original_node, self_copy)
                setattr(self_copy, attr, attr_partial_copy)

        # Ensure Parameter's get_raw method points to the copied parameter's
        # _get_raw_value when no get method defined and get_cmd=None
        if ('get_raw' in self.__dict__
                and self.get_raw == getattr(self, '_get_raw_value', None)):
            self_copy.get_raw = self_copy._get_raw_value

        # Ensure Parameter's set_raw method points to the copied parameter's
        # save_val when no get method defined and get_cmd=None
        if ('set_raw' in self.__dict__
                and isinstance(self.set_raw, partial)
                and self.set_raw.func == self._save_val):
            self_copy.set_raw = partial(self_copy._save_val,
                                        **self.set_raw.keywords)

        # Wrap get and set methods
        if 'get' in self.__dict__:
            if self.wrap_get:
                self_copy.get = self_copy._wrap_get(self_copy.get_raw)
            else:
                self_copy.get = self_copy.get_raw

        if 'set' in self.__dict__:
            if self_copy.wrap_set:
                self_copy.set = self_copy._wrap_set(self_copy.set_raw)
            else:
                self_copy.set = self_copy.set_raw

        self_copy.get_latest = GetLatest(self_copy,
                                         max_val_age=self.get_latest.max_val_age)
        self_copy.signal = Signal()
        self_copy._signal_chain = []
        self_copy.parent = None

        # Perform deepcopy on latest value to ensure the original and copied
        # parameters cannot affect each other (e.g. if the latest value is a
        # list and list.clear() is called)
        self_copy._latest = deepcopy(self._latest)

        return self_copy

    def __setstate__(self, state):
        """Prepare parameter for unpickling"""
        self.__dict__.update(state)

        max_val_age = getattr(state['get_latest'], 'max_val_age', None)
        self.__dict__['get_latest'] = GetLatest(self, max_val_age)

        # Set default get to get the latest value
        if not hasattr(self, 'get'):
            self.__dict__['get'] = self.__dict__['get_latest']

    @property
    def log(self):
        return logging.getLogger(str(self))

    def _handle_config_signal(self, sender, value):
        self(value)

    def snapshot_base(self, update: bool=False,
                      params_to_skip_update: Sequence[str]=None,
                      simplify: bool = False) -> dict:
        """
        State of the parameter as a JSON-compatible dict.

        Args:
            update (bool): If True, update the state by calling
                parameter.get().
                If False, just use the latest values in memory.
            params_to_skip_update: No effect but may be passed from super Class:

        Returns:
            dict: base snapshot
        """

        if hasattr(self, 'get') and self._snapshot_get \
                and self._snapshot_value and update:
            self.get()

        if simplify:
            state = {}
            for attr in ['name', 'label', 'unit']:
                val = getattr(self, attr, None)
                if val:
                    state[attr] = val
            if self._snapshot_value:
                state['value'] = self._latest['value']
            return state

        state = copy(self._latest)
        state['__class__'] = full_class(self)

        if not self._snapshot_value:
            state.pop('value')
            state.pop('raw_value', None)

        if isinstance(state['ts'], datetime):
            state['ts'] = state['ts'].strftime('%Y-%m-%d %H:%M:%S')

        for attr in set(self._meta_attrs):
            if attr == 'parent' and self.parent is not None:
                # We also add instrument items for deprecation reasons
                state.update({
                    'parent': full_class(self.parent),
                    'parent_name': getattr(self.parent, 'name', 'no_name'),
                    'instrument': full_class(self.parent),
                    'instrument_name': getattr(self.parent, 'name', 'no_name')
                })
            else:
                val = getattr(self, attr, None)
                if val:
                    attr_strip = attr.lstrip('_')  # strip leading underscores
                    if isinstance(val, Validator):
                        state[attr_strip] = repr(val)
                    else:
                        state[attr_strip] = val

        return state

    def _save_val(self, value, validate=False):
        """
        Update latest
        """
        if validate:
            self.validate(value)
        if (self.get_parser is None and
            self.set_parser is None and
            self.val_mapping is None and
            self.scale is None):
                self.raw_value = value
        self._latest = {'value': value, 'ts': datetime.now(),
                        'raw_value': self.raw_value}

    def _wrap_get(self, get_function):
        @wraps(get_function)
        def get_wrapper(*args, **kwargs):
            try:
                # There might be cases where a .get also has args/kwargs
                value = get_function(*args, **kwargs)
                self.raw_value = value

                if self.get_parser is not None:
                    value = self.get_parser(value)

                if self.scale is not None:
                    # Scale values
                    if isinstance(self.scale, collections.Iterable):
                        # Scale contains multiple elements, one for each value
                        value = tuple(value / scale for value, scale
                                      in zip(value, self.scale))
                    elif isinstance(value, collections.Iterable):
                        # Use single scale for all values
                        value = tuple(value / self.scale for value in value)
                    else:
                        value /= self.scale

                if self.val_mapping is not None:
                    if value in self.inverse_val_mapping:
                        value = self.inverse_val_mapping[value]
                    else:
                        try:
                            value = self.inverse_val_mapping[int(value)]
                        except (ValueError, KeyError, TypeError):
                            raise KeyError("'{}' not in val_mapping".format(value))
                self._save_val(value)
                return value
            except Exception as e:
                e.args = e.args + ('getting {}'.format(self),)
                raise e

        return get_wrapper

    def _wrap_set(self, set_function):
        @wraps(set_function)
        def set_wrapper(value, evaluate=True, signal_chain=[], **kwargs):
            try:
                self.validate(value)

                # In some cases intermediate sweep values must be used.
                # Unless `self.step` is defined, get_sweep_values will return
                # a list containing only `value`.
                steps = self.get_ramp_values(value, step=self.step)

                for step_index, val_step in enumerate(steps):
                    if self.val_mapping is not None:
                        # Convert set values using val_mapping dictionary
                        mapped_value = self.val_mapping[val_step]
                    else:
                        mapped_value = val_step

                    if self.scale is not None:
                        if isinstance(self.scale, collections.Iterable):
                            # Scale contains multiple elements, one for each value
                            scaled_mapped_value = tuple(val * scale for val, scale
                                                        in zip(mapped_value, self.scale))
                        else:
                            # Use single scale for all values
                            scaled_mapped_value = mapped_value*self.scale
                    else:
                        scaled_mapped_value = mapped_value

                    if self.set_parser is not None:
                        parsed_scaled_mapped_value = self.set_parser(scaled_mapped_value)
                    else:
                        parsed_scaled_mapped_value = scaled_mapped_value

                    # Check if delay between set operations is required
                    t_elapsed = time.perf_counter() - self._t_last_set
                    if t_elapsed < self.inter_delay:
                        # Sleep until time since last set is larger than
                        # self.post_delay
                        time.sleep(self.inter_delay - t_elapsed)

                    # Start timer to measure execution time of set_function
                    t0 = time.perf_counter()

                    # Register if value changed
                    val_changed = self.raw_value != parsed_scaled_mapped_value

                    if evaluate:
                        set_function(parsed_scaled_mapped_value, **kwargs)

                    self.raw_value = parsed_scaled_mapped_value
                    self._save_val(val_step,
                                   validate=(self.val_mapping is None and
                                             self.set_parser is None and
                                             not(step_index == len(steps)-1 or
                                                 len(steps) == 1)))
                    if self.log_changes and self._snapshot_value \
                            and val_changed and self.name != 'None':
                        # Add to log
                        log_msg = f'parameter set to {val_step}'
                        if mapped_value != val_step:
                            log_msg += f', mapped: {mapped_value}'
                        if scaled_mapped_value != mapped_value:
                            log_msg += f', scaled: {scaled_mapped_value}'
                        if parsed_scaled_mapped_value != scaled_mapped_value:
                            log_msg += f', parsed: {parsed_scaled_mapped_value}'
                        self.log.debug(log_msg)

                    # Update last set time (used for calculating delays)
                    self._t_last_set = time.perf_counter()

                    # Check if any delay after setting is required
                    t_elapsed = self._t_last_set - t0
                    if t_elapsed < self.post_delay:
                        # Sleep until total time is larger than self.post_delay
                        time.sleep(self.post_delay - t_elapsed)

                    # Send a signal if anything is connected
                    if self.signal is not None:
                        for receiver in self.signal.receivers.values():
                            potential_emitter = getattr(receiver(), '__self__', None)
                            if isinstance(potential_emitter, SignalEmitter):
                                # Update signal chain to avoid circular signalling
                                if not signal_chain:
                                    potential_emitter._signal_chain = [self]
                                else:
                                    potential_emitter._signal_chain = signal_chain + [self]
                        self.signal.send(parsed_scaled_mapped_value, **kwargs)
            except Exception as e:
                e.args = e.args + ('setting {} to {}'.format(self, value),)
                raise e

        return set_wrapper

    def define_get(self, get_function, wrap=None):
        if wrap is None:
            wrap = self.wrap_get

        self.get_raw = get_function
        if wrap:
            self.get =self._wrap_get(get_function)
        else:
            self.get = get_function

    def define_set(self, set_function, wrap=None):
        if wrap is None:
            wrap = self.wrap_set

        self.set_raw = set_function
        if wrap:
            self.set =self._wrap_set(set_function)
        else:
            self.set = set_function

    def get_ramp_values(self, value: Union[float, int],
                        step: Union[float, int]=None) -> List[Union[float,
                                                                    int]]:
        """
        Return values to sweep from current value to target value.
        This method can be overridden to have a custom sweep behaviour.
        It can even be overridden by a generator.
        Args:
            value: target value
            step: maximum step size

        Returns:
            List of stepped values, including target value.
        """
        if step is None:
            return [value]
        else:
            if isinstance(value, collections.Iterable) and len(value) > 1:
                raise RuntimeError("Don't know how to step a parameter with more than one value")
            if self.get_latest() is None:
                self.get()
            start_value = self.get_latest()

            if not (isinstance(start_value, (int, float)) and
                    isinstance(value, (int, float))):
                # something weird... parameter is numeric but one of the ends
                # isn't, even though it's valid.
                # probably MultiType with a mix of numeric and non-numeric types
                # just set the endpoint and move on
                logging.warning(
                    'cannot sweep {} from {} to {} - jumping.'.format(
                        self.name, start_value, value))
                return []

            # drop the initial value, we're already there
            return permissive_range(start_value, value, step)[1:] + [value]

    def validate(self, value):
        """
        Validate value

        Args:
            value (any): value to validate

        """
        if self.parent is not None:
            context = (getattr(self.parent, 'name', '') or
                       str(self.parent.__class__)) + '.' + self.name
        else:
            context = self.name
        if self.vals is not None:
            if hasattr(self.vals, 'validate'):
                self.vals.validate(value, 'Parameter: ' + context)
            else:
                if not self.vals(value):
                    raise ValueError("Invalid set value")

    @property
    def step(self):
        return self._step

    @step.setter
    def step(self, step: Union[int, float]):
        """
        Configure whether this Parameter uses steps during set operations.
        If step is a positive number, this is the maximum value change
        allowed in one hardware call, so a single set can result in many
        calls to the hardware if the starting value is far from the target.

        Args:
            step (Union[int, float]): A positive number, the largest change
                allowed in one call. All but the final change will attempt to
                change by +/- step exactly

        Raises:
            TypeError: if step is not numeric
            ValueError: if step is negative
            TypeError:  if step is not integer for an integer parameter
            TypeError: if step is not a number
        """
        if step is None:
            self._step = step
        elif not getattr(self.vals, 'is_numeric', True):
            raise TypeError('you can only step numeric parameters')
        elif not isinstance(step, (int, float)):
            raise TypeError('step must be a number')
        elif step == 0:
            self._step = None
        elif step <= 0:
            raise ValueError('step must be positive')
        elif isinstance(self.vals, Ints) and not isinstance(step, int):
            raise TypeError('step must be a positive int for an Ints parameter')
        else:
            self._step = step

    def set_step(self, value):
        warnings.warn(
            "set_step is deprecated use step property as in `inst.step = "
            "stepvalue` instead")
        self.step = value

    def get_step(self):
        warnings.warn(
            "set_step is deprecated use step property as in `a = inst.step` "
            "instead")
        return self._step

    def set_delay(self, value):
        warnings.warn(
            "set_delay is deprecated use inter_delay or post_delay property "
            "as in `inst.inter_delay = delayvalue` instead")
        self.post_delay = value

    def get_delay(self):
        warnings.warn(
            "get_delay is deprecated use inter_delay or post_delay property "
            "as in `a = inst.inter_delay` instead")
        return self._post_delay

    @property
    def post_delay(self):
        """Property that returns the delay time of this parameter"""
        return self._post_delay

    @post_delay.setter
    def post_delay(self, post_delay):
        """
        Configure this parameter with a delay between set operations.

        Typically used in conjunction with set_step to create an effective
        ramp rate, but can also be used without a step to enforce a delay
        after every set.

        Args:
            post_delay(Union[int, float]): the target time between set calls.
                The actual time will not be shorter than this, but may be longer
                if the underlying set call takes longer.

        Raises:
            TypeError: If delay is not int nor float
            ValueError: If delay is negative
        """
        if not isinstance(post_delay, (int, float)):
            raise TypeError(
                'post_delay ({}) must be a number'.format(post_delay))
        if post_delay < 0:
            raise ValueError(
                'post_delay ({}) must not be negative'.format(post_delay))
        self._post_delay = post_delay

    @property
    def inter_delay(self):
        """Property that returns the delay time of this parameter"""
        return self._inter_delay

    @inter_delay.setter
    def inter_delay(self, inter_delay):
        """
        Configure this parameter with a delay between set operations.

        Typically used in conjunction with set_step to create an effective
        ramp rate, but can also be used without a step to enforce a delay
        between sets.

        Args:
            inter_delay(Union[int, float]): the target time between set calls.
                The actual time will not be shorter than this, but may be longer
                if the underlying set call takes longer.

        Raises:
            TypeError: If delay is not int nor float
            ValueError: If delay is negative
        """
        if not isinstance(inter_delay, (int, float)):
            raise TypeError(
                'inter_delay ({}) must be a number'.format(inter_delay))
        if inter_delay < 0:
            raise ValueError(
                'inter_delay ({}) must not be negative'.format(inter_delay))
        self._inter_delay = inter_delay

    @wraps(SignalEmitter.connect)
    def connect(self, receiver, update=True, **kwargs):
        SignalEmitter.connect(self, receiver, update=update, **kwargs)

    def set_config_link(self, config_link: str, update=False) -> Any:
        """Attach parameter value to a config

        Args:
            config_link: string representation of a config path
            update: Whether to update the parameter value to the current config value

        Returns:
            Current config value

        Examples:
            silq.config.properties.my_property = 1
            p = Parameter('linked_parameter)
            p.set_config_link('properties.my_property', update=True)
            p()
            >>> 1

            silq.config.properties.my_property = 2
            p()
            >>> 2
        """
        if 'silq_config' in config.user and hasattr(config.user.silq_config, 'signal'):
            config.user.silq_config.signal.connect(self._handle_config_signal,
                                                   sender=config_link)

            # Try to get current config value and potentially set parameter
            try:
                value = config.user.silq_config[config_link]

                if update:
                    if hasattr(self, 'set'):
                        self(value)
                    else:
                        self._latest['value'] = self._latest['raw_value'] = value

                return value
            except KeyError:
                pass
        else:
            warnings.warn('QCoDeS config cannot emit signals, cannot link parameter')

    # Deprecated
    @property
    def full_name(self):
#        This can fully be replaced by str(parameter) in the future we
#        may want to deprecate this but the current dataset makes heavy use
#        of it in more complicated ways so keep it for now.
#        warnings.warn('Attribute `full_name` is deprecated, please use '
#                      'str(parameter)')
        return str(self)

    def set_validator(self, vals):
        """
            Deprecated Set a validator `vals` for this parameter.
                Args:
                    vals (Validator):  validator to set

        """
        warnings.warn(
            "set_validator is deprected use `inst.vals = MyValidator` instead")
        if isinstance(vals, Validator):
            self.vals = vals
        else:
            raise TypeError('vals must be a Validator')

    @property
    def _instrument(self):
        return self.parent

    @_instrument.setter
    def _instrument(self, value):
        self.parent = value


class Parameter(_BaseParameter):
    """
    A parameter that represents a single degree of freedom.
    This is the standard parameter for Instruments, though it can also be
    used as a variable, i.e. storing/retrieving a value, or be subclassed for
    more complex uses.

    By default only gettable, returning its last value.
    This behaviour can be modified in two ways:

    1. Providing a ``get_cmd``/``set_cmd``, which can of the following:

       a. callable, with zero args for get_cmd, one arg for set_cmd
       b. VISA command string
       c. None, in which case it retrieves its last value for ``get_cmd``,
          and stores a value for ``set_cmd``
       d. False, in which case trying to get/set will raise an error.

    2. Creating a subclass with an explicit ``get``/``set`` method. This
       enables more advanced functionality.

    Parameters have a ``.get_latest`` method that simply returns the most
    recent set or measured value. This can be called ( ``param.get_latest()`` )
    or used in a ``Loop`` as if it were a (gettable-only) parameter itself:

        ``Loop(...).each(param.get_latest)``


    Args:
        name (str): the local name of the parameter. Should be a valid
            identifier, ie no spaces or special characters. If this parameter
            is part of an Instrument or Station, this is how it will be
            referenced from that parent, ie ``instrument.name`` or
            ``instrument.parameters[name]``

        instrument (Optional[Instrument]): the instrument this parameter
            belongs to, if any

        label (Optional[str]): Normally used as the axis label when this
            parameter is graphed, along with ``unit``.

        unit (Optional[str]): The unit of measure. Use ``''`` for unitless.

        snapshot_get (Optional[bool]): False prevents any update to the
            parameter during a snapshot, even if the snapshot was called with
            ``update=True``, for example if it takes too long to update.
            Default True.

        snapshot_value (Optional[bool]): False prevents parameter value to be
            stored in the snapshot. Useful if the value is large.

        step (Optional[Union[int, float]]): max increment of parameter value.
            Larger changes are broken into multiple steps this size.
            When combined with delays, this acts as a ramp.

        scale (Optional[float]): Scale to multiply value with before
            performing set. the internally multiplied value is stored in
            `raw_value`. Can account for a voltage divider.

        inter_delay (Optional[Union[int, float]]): Minimum time (in seconds)
            between successive sets. If the previous set was less than this,
            it will wait until the condition is met.
            Can be set to 0 to go maximum speed with no errors.

        post_delay (Optional[Union[int, float]]): time (in seconds) to wait
            after the *start* of each set, whether part of a sweep or not.
            Can be set to 0 to go maximum speed with no errors.

        val_mapping (Optional[dict]): a bidirectional map data/readable values
            to instrument codes, expressed as a dict:
            ``{data_val: instrument_code}``
            For example, if the instrument uses '0' to mean 1V and '1' to mean
            10V, set val_mapping={1: '0', 10: '1'} and on the user side you
            only see 1 and 10, never the coded '0' and '1'
            If vals is omitted, will also construct a matching Enum validator.
            NOTE: only applies to get if get_cmd is a string, and to set if
            set_cmd is a string.
            You can use ``val_mapping`` with ``get_parser``, in which case
            ``get_parser`` acts on the return value from the instrument first,
            then ``val_mapping`` is applied (in reverse).

        get_parser ( Optional[function]): function to transform the response
            from get to the final output value. See also val_mapping

        set_parser (Optional[function]): function to transform the input set
            value to an encoded value sent to the instrument.
            See also val_mapping.

        vals (Optional[Validator]): Allowed values for setting this parameter.
            Only relevant if settable. Defaults to ``Numbers()``

        max_val_age (Optional[float]): The max time (in seconds) to trust a
            saved value obtained from get_latest(). If this parameter has not
            been set or measured more recently than this, perform an
            additional measurement.

        log_changes: Log any set commands that change the parameter's value

        docstring (Optional[str]): documentation string for the __doc__
            field of the object. The __doc__ field of the instance is used by
            some help systems, but not all

        metadata (Optional[dict]): extra information to include with the
            JSON snapshot of the parameter

    """

    def __init__(self, name: str = None,
                 instrument: Optional['Instrument']=None,
                 parent: Optional['ParameterNode'] = None,
                 label: Optional[str]=None,
                 unit: Optional[str]=None,
                 get_cmd: Optional[Union[str, Callable, bool]]=None,
                 set_cmd:  Optional[Union[str, Callable, bool]]=False,
                 initial_value: Optional[Union[float, int, str]]=None,
                 max_val_age: Optional[float]=None,
                 vals: Optional[Validator]=None,
                 log_changes: bool = True,
                 docstring: Optional[str]=None,
                 **kwargs):
        super().__init__(name=name, instrument=instrument,
                         parent=parent, vals=vals,
                         log_changes=log_changes, **kwargs)

        # Enable set/get methods if get_cmd/set_cmd is given
        # Called first so super().__init__ can wrap get/set methods
        if not hasattr(self, 'get') and get_cmd is not False:
            if get_cmd is None:
                if max_val_age is not None:
                    raise SyntaxError('Must have get method or specify get_cmd '
                                      'when max_val_age is set')
                self.define_get(self._get_raw_value)
            elif isinstance(get_cmd, str):
                exec_str = getattr(self.parent, 'ask', None)
                self.define_get(Command(arg_count=0, cmd=get_cmd, exec_str=exec_str))
            else:
                self.define_get(get_cmd)

        if not hasattr(self, 'set') and set_cmd is not False:
            if set_cmd is None:
                self.define_set(partial(self._save_val, validate=False))
            elif isinstance(set_cmd, str):
                exec_str = getattr(self.parent, 'write', None)
                self.define_set(Command(arg_count=1, cmd=set_cmd, exec_str=exec_str))
            else:
                self.define_set(set_cmd)

        self._meta_attrs.extend(['label', 'unit', 'vals'])

        if label is not None or name is None:
            self.label = label
        else:
            # Make label capitalized name, replacing underscore with spaces
            label = name.replace('_', ' ')
            self.label = label[0].capitalize() + label[1:]
        self.unit = unit if unit is not None else ''

        if initial_value is not None:
            if (
                    'config_link' in kwargs
                    and kwargs.get('update_from_config')
                    and self._latest['value'] is not None
            ):
<<<<<<< HEAD
                # Initial value is already set from config
                pass
=======
                raise ValueError(
                    f'Cannot pass initial value {initial_value} to {self} '
                    f'if it should also update its value from config {config_link}'
                )
>>>>>>> 384f6c02
            elif hasattr(self, 'set') and self.wrap_set:
                self.set(initial_value, evaluate=False)
            else:
                # No set function defined, so create a wrapper function
                # which we evaluate. This ensures that the initial value goes
                # through any set parsing/mapping
                self._wrap_set(set_function=None)(initial_value, evaluate=False)

        # generate default docstring
        self.__doc__ = os.linesep.join((
            'Parameter class:',
            '',
            '* `name` %s' % self.name,
            '* `label` %s' % self.label,
            '* `unit` %s' % self.unit,
            '* `vals` %s' % repr(self.vals)))

        if docstring is not None:
            self.__doc__ = os.linesep.join((
                docstring,
                '',
                self.__doc__))

    def __getitem__(self, keys):
        """
        Slice a Parameter to get a SweepValues object
        to iterate over during a sweep
        """
        if isinstance(keys, (slice, list, tuple, numpy.ndarray)):
            return SweepFixedValues(self, keys)
        else:
            return super().__getitem__(keys)

    def _get_raw_value(self):
        return self._latest['raw_value']

    def increment(self, value):
        """ Increment the parameter with a value

        Args:
            value (float): value to be added to the parameter
        """
        self.set(self.get() + value)

    def sweep(self, start, stop, step=None, num=None):
        """
        Create a collection of parameter values to be iterated over.
        Requires `start` and `stop` and (`step` or `num`)
        The sign of `step` is not relevant.

        Args:
            start (Union[int, float]): The starting value of the sequence.
            stop (Union[int, float]): The end value of the sequence.
            step (Optional[Union[int, float]]):  Spacing between values.
            num (Optional[int]): Number of values to generate.

        Returns:
            SweepFixedValues: collection of parameter values to be
                iterated over

        Examples:
            >>> sweep(0, 10, num=5)
             [0.0, 2.5, 5.0, 7.5, 10.0]
            >>> sweep(5, 10, step=1)
            [5.0, 6.0, 7.0, 8.0, 9.0, 10.0]
            >>> sweep(15, 10.5, step=1.5)
            >[15.0, 13.5, 12.0, 10.5]
        """
        return SweepFixedValues(self, start=start, stop=stop,
                                step=step, num=num)


class ArrayParameter(_BaseParameter):
    """
    A gettable parameter that returns an array of values.
    Not necessarily part of an instrument.

    Subclasses should define a ``.get`` method, which returns an array.
    When used in a ``Loop`` or ``Measure`` operation, this will be entered
    into a single ``DataArray``, with extra dimensions added by the ``Loop``.
    The constructor args describe the array we expect from each ``.get`` call
    and how it should be handled.

    For now you must specify upfront the array shape, and this cannot change
    from one call to the next. Later we intend to require only that you specify
    the dimension, and the size of each dimension can vary from call to call.

    Note: If you want ``.get`` to save the measurement for ``.get_latest``,
    you must explicitly call ``self._save_val(items)`` inside ``.get``.

    Args:
        name (str): the local name of the parameter. Should be a valid
            identifier, ie no spaces or special characters. If this parameter
            is part of an Instrument or Station, this is how it will be
            referenced from that parent, ie ``instrument.name`` or
            ``instrument.parameters[name]``

        shape (Tuple[int]): The shape (as used in numpy arrays) of the array
            to expect. Scalars should be denoted by (), 1D arrays as (n,),
            2D arrays as (n, m), etc.

        instrument (Optional[Instrument]): the instrument this parameter
            belongs to, if any

        label (Optional[str]): Normally used as the axis label when this
            parameter is graphed, along with ``unit``.

        unit (Optional[str]): The unit of measure. Use ``''`` for unitless.

        setpoints (Optional[Tuple[setpoint_array]]):
            ``setpoint_array`` can be a DataArray, numpy.ndarray, or sequence.
            The setpoints for each dimension of the returned array. An
            N-dimension item should have N setpoint arrays, where the first is
            1D, the second 2D, etc.
            If omitted for any or all items, defaults to integers from zero in
            each respective direction.
            Note: if the setpoints will be different each measurement, leave
            this out and return the setpoints (with extra names) in ``.get``.

        setpoint_names (Optional[Tuple[str]]): one identifier (like
            ``name``) per setpoint array. Ignored if a setpoint is a
            DataArray, which already has a name.

        setpoint_labels (Optional[Tuple[str]]): one label (like ``labels``)
            per setpoint array. Ignored if a setpoint is a DataArray, which
            already has a label.

        setpoint_units (Optional[Tuple[str]]): one label (like ``v``)
            per setpoint array. Ignored if a setpoint is a DataArray, which
            already has a unit.

        docstring (Optional[str]): documentation string for the __doc__
            field of the object. The __doc__ field of the instance is used by
            some help systems, but not all

        snapshot_get (bool): Prevent any update to the parameter, for example
            if it takes too long to update. Default True.

        snapshot_value: Should the value of the parameter be stored in the
            snapshot. Unlike Parameter this defaults to False as
            ArrayParameters are potentially huge.

        metadata (Optional[dict]): extra information to include with the
            JSON snapshot of the parameter
    """

    def __init__(self,
                 name: str,
                 shape: Sequence[int],
                 instrument: Optional['Instrument']=None,
                 parent: Optional['ParameterNode'] = None,
                 label: Optional[str]=None,
                 unit: Optional[str]=None,
                 wrap_get: bool=True,
                 wrap_set: bool=True,
                 setpoints: Optional[Sequence]=None,
                 setpoint_names: Optional[Sequence[str]]=None,
                 setpoint_labels: Optional[Sequence[str]]=None,
                 setpoint_units: Optional[Sequence[str]]=None,
                 docstring: Optional[str]=None,
                 snapshot_get: bool=True,
                 snapshot_value: bool=False,
                 metadata: bool=None, ):
        super().__init__(name=name,
                         instrument=instrument,
                         parent=parent,
                         snapshot_get=snapshot_get,
                         metadata=metadata,
                         snapshot_value=snapshot_value,
                         wrap_get=wrap_get,
                         wrap_set=wrap_set)

        if hasattr(self, 'set'):
            # TODO (alexcjohnson): can we support, ala Combine?
            raise AttributeError('ArrayParameters do not support set '
                                 'at this time.')

        self._meta_attrs.extend(['setpoint_names', 'setpoint_labels',
                                 'setpoint_units', 'label', 'unit'])

        self.label = name if label is None else label
        self.unit = unit if unit is not None else ''

        nt = type(None)

        if not is_sequence_of(shape, int):
            raise ValueError('shapes must be a tuple of ints, not ' +
                             repr(shape))
        self.shape = shape

        # require one setpoint per dimension of shape
        sp_shape = (len(shape),)

        sp_types = (nt, DataArray, collections.Sequence,
                    collections.Iterator, numpy.ndarray)
        if (setpoints is not None and
                not is_sequence_of(setpoints, sp_types, shape=sp_shape)):
            raise ValueError('setpoints must be a tuple of arrays')
        if (setpoint_names is not None and
                not is_sequence_of(setpoint_names, (nt, str), shape=sp_shape)):
            raise ValueError('setpoint_names must be a tuple of strings')
        if (setpoint_labels is not None and
                not is_sequence_of(setpoint_labels, (nt, str),
                                   shape=sp_shape)):
            raise ValueError('setpoint_labels must be a tuple of strings')
        if (setpoint_units is not None and
                not is_sequence_of(setpoint_units, (nt, str),
                                   shape=sp_shape)):
            raise ValueError('setpoint_units must be a tuple of strings')

        self.setpoints = setpoints
        self.setpoint_names = setpoint_names
        self.setpoint_labels = setpoint_labels
        self.setpoint_units = setpoint_units

        self.__doc__ = os.linesep.join((
            'Parameter class:',
            '',
            '* `name` %s' % self.name,
            '* `label` %s' % self.label,
            '* `unit` %s' % self.unit,
            '* `shape` %s' % repr(self.shape)))

        if docstring is not None:
            self.__doc__ = os.linesep.join((
                docstring,
                '',
                self.__doc__))

        if not hasattr(self, 'get') and not hasattr(self, 'set'):
            raise AttributeError('ArrayParameter must have a get, set or both')


def _is_nested_sequence_or_none(obj, types, shapes):
    """Validator for MultiParameter setpoints/names/labels"""
    if obj is None:
        return True

    if not is_sequence_of(obj, tuple, shape=(len(shapes),)):
        return False

    for obji, shapei in zip(obj, shapes):
        if not is_sequence_of(obji, types, shape=(len(shapei),)):
            return False

    return True


class MultiParameter(_BaseParameter):
    """
    A gettable parameter that returns multiple values with separate names,
    each of arbitrary shape.
    Not necessarily part of an instrument.

    Subclasses should define a ``.get`` method, which returns a sequence of
    values. When used in a ``Loop`` or ``Measure`` operation, each of these
    values will be entered into a different ``DataArray``. The constructor
    args describe what data we expect from each ``.get`` call and how it
    should be handled. ``.get`` should always return the same number of items,
    and most of the constructor arguments should be tuples of that same length.

    For now you must specify upfront the array shape of each item returned by
    ``.get``, and this cannot change from one call to the next. Later we intend
    to require only that you specify the dimension of each item returned, and
    the size of each dimension can vary from call to call.

    Note: If you want ``.get`` to save the measurement for ``.get_latest``,
    you must explicitly call ``self._save_val(items)`` inside ``.get``.

    Args:
        name (str): the local name of the whole parameter. Should be a valid
            identifier, ie no spaces or special characters. If this parameter
            is part of an Instrument or Station, this is how it will be
            referenced from that parent, ie ``instrument.name`` or
            ``instrument.parameters[name]``

        names (Tuple[str]): A name for each item returned by a ``.get``
            call. Will be used as the basis of the ``DataArray`` names
            when this parameter is used to create a ``DataSet``.

        shapes (Tuple[Tuple[int]]): The shape (as used in numpy arrays) of
            each item. Scalars should be denoted by (), 1D arrays as (n,),
            2D arrays as (n, m), etc.

        instrument (Optional[Instrument]): the instrument this parameter
            belongs to, if any

        labels (Optional[Tuple[str]]): A label for each item. Normally used
            as the axis label when a component is graphed, along with the
            matching entry from ``units``.

        units (Optional[Tuple[str]]): The unit of measure for each item.
            Use ``''`` or ``None`` for unitless values.

        setpoints (Optional[Tuple[Tuple[setpoint_array]]]):
            ``setpoint_array`` can be a DataArray, numpy.ndarray, or sequence.
            The setpoints for each returned array. An N-dimension item should
            have N setpoint arrays, where the first is 1D, the second 2D, etc.
            If omitted for any or all items, defaults to integers from zero in
            each respective direction.
            Note: if the setpoints will be different each measurement, leave
            this out and return the setpoints (with extra names) in ``.get``.

        setpoint_names (Optional[Tuple[Tuple[str]]]): one identifier (like
            ``name``) per setpoint array. Ignored if a setpoint is a
            DataArray, which already has a name.

        setpoint_labels (Optional[Tuple[Tuple[str]]]): one label (like
            ``labels``) per setpoint array. Ignored if a setpoint is a
            DataArray, which already has a label.

        setpoint_units (Optional[Tuple[Tuple[str]]]): one unit (like
            ``V``) per setpoint array. Ignored if a setpoint is a
            DataArray, which already has a unit.

        docstring (Optional[str]): documentation string for the __doc__
            field of the object. The __doc__ field of the instance is used by
            some help systems, but not all

        snapshot_get (bool): Prevent any update to the parameter, for example
            if it takes too long to update. Default True.

        snapshot_value: Should the value of the parameter be stored in the
            snapshot. Unlike Parameter this defaults to False as
            MultiParameters are potentially huge.

        metadata (Optional[dict]): extra information to include with the
            JSON snapshot of the parameter
    """

    def __init__(self,
                 name: str,
                 names: Sequence[str],
                 shapes: Sequence[Sequence[Optional[int]]],
                 instrument: Optional['Instrument']=None,
                 parent: Optional['ParameterNode'] = None,
                 labels: Optional[Sequence[str]]=None,
                 units: Optional[Sequence[str]]=None,
                 wrap_get: bool=True,
                 wrap_set: bool=True,
                 setpoints: Optional[Sequence[Sequence]]=None,
                 setpoint_names: Optional[Sequence[Sequence[str]]]=None,
                 setpoint_labels: Optional[Sequence[Sequence[str]]]=None,
                 setpoint_units: Optional[Sequence[Sequence[str]]]=None,
                 docstring: str=None,
                 snapshot_get: bool=True,
                 snapshot_value: bool=False,
                 metadata: Optional[dict]=None):
        super().__init__(name=name,
                         instrument=instrument,
                         snapshot_get=snapshot_get,
                         metadata=metadata,
                         snapshot_value=snapshot_value,
                         parent=parent,
                         wrap_get=wrap_get,
                         wrap_set=wrap_set)

        # if hasattr(self, 'set'):
        #     # TODO (alexcjohnson): can we support, ala Combine?
        #     warnings.warn('MultiParameters do not support set at this time.')

        self._meta_attrs.extend(['setpoint_names', 'setpoint_labels',
                                 'setpoint_units', 'names', 'labels', 'units'])

        if not is_sequence_of(names, str):
            raise ValueError('names must be a tuple of strings, not ' +
                             repr(names))

        self.names = names
        self.labels = labels if labels is not None else names
        self.units = units if units is not None else [''] * len(names)

        nt = type(None)

        if (not is_sequence_of(shapes, int, depth=2) or
                len(shapes) != len(names)):
            raise ValueError('shapes must be a tuple of tuples '
                             'of ints, not ' + repr(shapes))
        self.shapes = shapes

        sp_types = (nt, DataArray, collections.Sequence,
                    collections.Iterator, numpy.ndarray)
        if not _is_nested_sequence_or_none(setpoints, sp_types, shapes):
            raise ValueError('setpoints must be a tuple of tuples of arrays')

        if not _is_nested_sequence_or_none(setpoint_names, (nt, str), shapes):
            raise ValueError(
                'setpoint_names must be a tuple of tuples of strings')

        if not _is_nested_sequence_or_none(setpoint_labels, (nt, str), shapes):
            raise ValueError(
                'setpoint_labels must be a tuple of tuples of strings')

        if not _is_nested_sequence_or_none(setpoint_units, (nt, str), shapes):
            raise ValueError(
                'setpoint_units must be a tuple of tuples of strings')

        self.setpoints = setpoints
        self.setpoint_names = setpoint_names
        self.setpoint_labels = setpoint_labels
        self.setpoint_units = setpoint_units

        self.__doc__ = os.linesep.join((
            'MultiParameter class:',
            '',
            '* `name` %s' % self.name,
            '* `names` %s' % ', '.join(self.names),
            '* `labels` %s' % ', '.join(self.labels),
            '* `units` %s' % ', '.join(self.units)))

        if docstring is not None:
            self.__doc__ = os.linesep.join((
                docstring,
                '',
                self.__doc__))

        if not hasattr(self, 'get') and not hasattr(self, 'set'):
            raise AttributeError('MultiParameter must have a get, set or both')

    @property
    def full_names(self):
        """Include the instrument name with the Parameter names if possible."""
        if getattr(self.parent, 'name', ''):
            return [f'{self.parent}_{name}' for name in self.names]
        else:
            return self.names


class GetLatest(DelegateAttributes, DeferredOperations):
    """
    Wrapper for a Parameter that just returns the last set or measured value
    stored in the Parameter itself.

    Examples:
        >>> # Can be called:
        >>> param.get_latest()
        >>> # Or used as if it were a gettable-only parameter itself:
        >>> Loop(...).each(param.get_latest)

    Args:
        parameter (Parameter): Parameter to be wrapped

        max_val_age (Optional[int]): The max time (in seconds) to trust a
            saved value obtained from get_latest(). If this parameter has not
            been set or measured more recently than this, perform an
            additional measurement.
    """
    def __init__(self, parameter, max_val_age=None):
        self.parameter = parameter
        self.max_val_age = max_val_age

    delegate_attr_objects = ['parameter']
    omit_delegate_attrs = ['set']

    def get(self, raw=False):
        """Return latest value if time since get was less than
        `self.max_val_age`, otherwise perform `get()` and return result
        """
        state = self.parameter._latest
        if self.max_val_age is not None:
            oldest_ok_val = datetime.now() - timedelta(seconds=self.max_val_age)
            if state['ts'] is None or state['ts'] < oldest_ok_val:
                # Time of last get exceeds max_val_age seconds, need to
                # perform new .get()
                self.parameter.get()
                state = self.parameter._latest

        return state['raw_value'] if raw else state['value']

    def __call__(self, raw=False):
        return self.get(raw=raw)


def combine(*parameters, name, label=None, unit=None, units=None,
            aggregator=None):
    """
    Combine parameters into one sweepable parameter

    Args:
        *parameters (qcodes.Parameter): the parameters to combine
        name (str): the name of the paramter
        label (Optional[str]): the label of the combined parameter
        unit (Optional[str]): the unit of the combined parameter
        aggregator (Optional[Callable[list[any]]]): a function to aggregate
            the set values into one

    A combined parameter sets all the combined parameters at every point of the
    sweep.
    The sets are called in the same order the parameters are, and
    sequantially.
    """
    parameters = list(parameters)
    multi_par = CombinedParameter(parameters, name, label, unit, units,
                                  aggregator)
    return multi_par


class CombinedParameter(Metadatable):
    """ A combined parameter

    Args:
        *parameters (qcodes.Parameter): the parameters to combine
        name (str): the name of the parameter
        label (Optional[str]): the label of the combined parameter
        unit (Optional[str]): the unit of the combined parameter
        aggregator (Optional[Callable[list[any]]]): a function to aggregate
            the set values into one

    A combined parameter sets all the combined parameters at every point of the
    sweep.
    The sets are called in the same order the parameters are, and
    sequentially.
    """

    def __init__(self, parameters, name, label=None,
                 unit=None, units=None, aggregator=None):
        super().__init__()
        # TODO(giulioungaretti)temporary hack
        # starthack
        # this is a dummy parameter
        # that mimicks the api that a normal parameter has
        self.parameter = lambda: None
        self.parameter.full_name = name
        self.parameter.name = name
        self.parameter.label = label

        if units is not None:
            warn_units('CombinedParameter', self)
            if unit is None:
                unit = units
        self.parameter.unit = unit
        # endhack
        self.parameters = parameters
        self.sets = [parameter.set for parameter in self.parameters]
        self.dimensionality = len(self.sets)

        if aggregator:
            self.f = aggregator
            setattr(self, 'aggregate', self._aggregate)

    def set(self, index: int):
        """
        Set multiple parameters.

        Args:
            index (int): the index of the setpoints one wants to set

        Returns:
            list: values that where actually set
        """
        values = self.setpoints[index]
        for setFunction, value in zip(self.sets, values):
            setFunction(value)
        return values

    def sweep(self, *array: numpy.ndarray):
        """
        Creates a new combined parameter to be iterated over.
        One can sweep over either:

         - n array of lenght m
         - one nxm array

        where n is the number of combined parameters
        and m is the number of setpoints

        Args:
            *array(numpy.ndarray): array(s) of setopoints

        Returns:
            MultiPar: combined parameter
        """
        # if it's a list of arrays, convert to one array
        if len(array) > 1:
            dim = set([len(a) for a in array])
            if len(dim) != 1:
                raise ValueError('Arrays have different number of setpoints')
            array = numpy.array(array).transpose()
        else:
            # cast to array in case users
            # decide to not read docstring
            # and pass a 2d list
            array = numpy.array(array[0])
        new = copy(self)
        _error_msg = """ Dimensionality of array does not match\
                        the number of parameter combined. Expected a \
                        {} dimensional array, got a {} dimensional array. \
                        """
        try:
            if array.shape[1] != self.dimensionality:
                raise ValueError(_error_msg.format(self.dimensionality,
                                                   array.shape[1]))
        except KeyError:
            # this means the array is 1d
            raise ValueError(_error_msg.format(self.dimensionality, 1))

        new.setpoints = array.tolist()
        return new

    def _aggregate(self, *vals):
        # check f args
        return self.f(*vals)

    def __iter__(self):
        return iter(range(len(self.setpoints)))

    def __len__(self):
        # dimension of the sweep_values
        # i.e. how many setpoint
        return numpy.shape(self.setpoints)[0]

    def snapshot_base(self, update=False):
        """
        State of the combined parameter as a JSON-compatible dict.

        Args:
            update (bool):

        Returns:
            dict: base snapshot
        """
        meta_data = collections.OrderedDict()
        meta_data['__class__'] = full_class(self)
        meta_data['unit'] = self.parameter.unit
        meta_data['label'] = self.parameter.label
        meta_data['full_name'] = self.parameter.full_name
        meta_data['aggregator'] = repr(getattr(self, 'f', None))
        for param in self.parameters:
            meta_data[str(param)] = param.snapshot()

        return meta_data


class InstrumentRefParameter(Parameter):
    """
    An InstrumentRefParameter

    Args:
        name (string): the name of the parameter that one wants to add.

        instrument (Optional[Instrument]): the "parent" instrument this
            parameter is attached to, if any.

        initial_value (Optional[str]): starting value, may be None even if
            None does not pass the validator. None is only allowed as an
            initial value and cannot be set after initiation.

        **kwargs: Passed to InstrumentRefParameter parent class

    This parameter is useful when one needs a reference to another instrument
    from within an instrument, e.g., when creating a meta instrument that
    sets parameters on instruments it contains.
    """

    def __init__(self, *args, **kwargs):
        kwargs['vals'] = kwargs.get('vals', Strings())
        super().__init__(set_cmd=None, *args, **kwargs)

    # TODO(nulinspiratie) check class works now it's subclassed from Parameter
    def get_instr(self):
        """
        Returns the instance of the instrument with the name equal to the
        value of this parameter.
        """
        ref_instrument_name = self.get()
        # note that _instrument refers to the instrument this parameter belongs
        # to, while the ref_instrument_name is the instrument that is the value
        # of this parameter.
        return self.parent.find_instrument(ref_instrument_name)


# Deprecated parameters
class StandardParameter(Parameter):
    def __init__(self, name, instrument=None,
                 get_cmd=False, get_parser=None,
                 set_cmd=False, set_parser=None,
                 delay=0, max_delay=None, step=None, max_val_age=3600,
                 vals=None, val_mapping=None, **kwargs):
        super().__init__(name, instrument=instrument,
                 get_cmd=get_cmd, get_parser=get_parser,
                 set_cmd=set_cmd, set_parser=set_parser,
                 post_delay=delay, step=step, max_val_age=max_val_age,
                 vals=vals, val_mapping=val_mapping, **kwargs)
        warnings.warn('`StandardParameter` is deprecated, '
                        'use `Parameter` instead. {}'.format(self))


class ManualParameter(Parameter):
    def __init__(self, name, instrument=None, initial_value=None, **kwargs):
        """
        A simple alias for a parameter that does not have a set or
        a get function. Useful for parameters that do not have a direct
        instrument mapping.
        """
        super().__init__(name=name, instrument=instrument,
                         get_cmd=None, set_cmd=None,
                         initial_value=initial_value, **kwargs)<|MERGE_RESOLUTION|>--- conflicted
+++ resolved
@@ -1167,15 +1167,10 @@
                     and kwargs.get('update_from_config')
                     and self._latest['value'] is not None
             ):
-<<<<<<< HEAD
-                # Initial value is already set from config
-                pass
-=======
                 raise ValueError(
                     f'Cannot pass initial value {initial_value} to {self} '
                     f'if it should also update its value from config {config_link}'
                 )
->>>>>>> 384f6c02
             elif hasattr(self, 'set') and self.wrap_set:
                 self.set(initial_value, evaluate=False)
             else:
