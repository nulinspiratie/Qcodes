--- conflicted
+++ resolved
@@ -1042,415 +1042,6 @@
         return self.names
 
 
-<<<<<<< HEAD
-def no_setter(*args, **kwargs):
-    raise NotImplementedError('This Parameter has no setter defined.')
-
-
-def no_getter(*args, **kwargs):
-    raise NotImplementedError(
-        'This Parameter has no getter, use .get_latest to get the most recent '
-        'set value.')
-
-
-class StandardParameter(Parameter):
-    """
-    Define one measurement parameter.
-
-    Args:
-        name (str): the local name of this parameter
-
-        instrument (Optional[Instrument]): the instrument this parameter
-            belongs to, if any
-
-        get_cmd (Optional[Union[str, function]]): a string or function to
-            get this parameter. You can only use a string if an instrument is
-            provided, then this string will be passed to instrument.ask
-
-        get_parser ( Optional[function]): function to transform the response
-            from get to the final output value.
-            See also val_mapping
-
-        set_cmd (Optional[Union[str, function]]): command to set this
-            parameter, either:
-
-            - a string (containing one field to .format, like "{}" etc)
-              you can only use a string if an instrument is provided,
-              this string will be passed to instrument.write
-            - a function (of one parameter)
-
-        set_parser (Optional[function]): function to transform the input set
-            value to an encoded value sent to the instrument.
-            See also val_mapping
-
-        val_mapping (Optional[dict]): a bidirectional map data/readable values
-            to instrument codes, expressed as a dict:
-            ``{data_val: instrument_code}``
-            For example, if the instrument uses '0' to mean 1V and '1' to mean
-            10V, set val_mapping={1: '0', 10: '1'} and on the user side you
-            only see 1 and 10, never the coded '0' and '1'
-
-            If vals is omitted, will also construct a matching Enum validator.
-            NOTE: only applies to get if get_cmd is a string, and to set if
-            set_cmd is a string.
-
-            You can use ``val_mapping`` with ``get_parser``, in which case
-            ``get_parser`` acts on the return value from the instrument first,
-            then ``val_mapping`` is applied (in reverse).
-
-            You CANNOT use ``val_mapping`` and ``set_parser`` together - that
-            would just provide too many ways to do the same thing.
-
-        vals (Optional[Validator]): a Validator object for this parameter
-
-        delay (Optional[Union[int, float]]): time (in seconds) to wait after
-            the *start* of each set, whether part of a sweep or not. Can be
-            set to 0 to go maximum speed with no errors.
-
-        max_delay (Optional[Union[int, float]]): If > delay, we don't emit a
-            warning unless the time taken during a single set is greater than
-            this, even though we aim for delay.
-
-        step (Optional[Union[int, float]]): max increment of parameter value.
-            Larger changes are broken into multiple steps this size.
-
-        max_val_age (Optional[Union[int, float]]): max time (in seconds) to
-            trust a saved value from this parameter as the starting point of
-            a sweep.
-
-        **kwargs: Passed to Parameter parent class
-
-    Raises:
-        NoCommandError: if get and set are not found
-    """
-
-    def __init__(self, name, instrument=None,
-                 get_cmd=None, get_parser=None,
-                 set_cmd=None, set_parser=None,
-                 delay=None, max_delay=None, step=None, max_val_age=3600,
-                 vals=None, val_mapping=None, **kwargs):
-        # handle val_mapping before super init because it impacts
-        # vals / validation in the base class
-        if val_mapping:
-            if vals is None:
-                vals = Enum(*val_mapping.keys())
-
-            self._get_mapping = {v: k for k, v in val_mapping.items()}
-
-            if get_parser is None:
-                get_parser = self._valmapping_get_parser
-            else:
-                # First run get_parser, then run the result through
-                # val_mapping
-                self._get_preparser = get_parser
-                get_parser = self._valmapping_with_preparser
-
-            if set_parser is None:
-                self._set_mapping = val_mapping
-                set_parser = self._set_mapping.__getitem__
-            else:
-                raise TypeError(
-                    'You cannot use set_parser and val_mapping together.')
-
-        super().__init__(name=name, instrument=instrument, vals=vals, **kwargs)
-
-        self._meta_attrs.extend(['sweep_step', 'sweep_delay',
-                                 'max_sweep_delay'])
-
-        # stored value from last .set() or .get()
-        # normally only used by set with a sweep, to avoid
-        # having to call .get() for every .set()
-        self._max_val_age = 0
-
-        # Specify time of last set operation, used when comparing to delay to
-        # check if additional waiting time is needed before next set
-        self._t_last_set = time.perf_counter()
-
-        self._set_get(get_cmd, get_parser)
-        self._set_set(set_cmd, set_parser)
-        self.set_delay(delay, max_delay)
-        self.set_step(step, max_val_age)
-
-        if not (self.has_get or self.has_set):
-            raise NoCommandError('neither set nor get cmd found in' +
-                                 ' Parameter {}'.format(self.name))
-
-    def get(self):
-        try:
-            value = self._get()
-            self._save_val(value)
-            return value
-        except Exception as e:
-            e.args = e.args + ('getting {}'.format(self.full_name),)
-            raise e
-
-    def _valmapping_get_parser(self, val):
-        """
-        Get parser to be used in the case that a val_mapping is defined
-        and a separate get_parser is not defined.
-
-        Tries to match against defined strings in the mapping dictionary. If
-        there are no matches, we try to convert the val into an integer.
-        """
-
-        # Try and match the raw value from the instrument directly
-        try:
-            return self._get_mapping[val]
-        except KeyError:
-            pass
-
-        # If there is no match, we can try to convert the parameter into a
-        # numeric value
-        try:
-            val = int(val)
-            return self._get_mapping[val]
-        except (ValueError, KeyError):
-            raise KeyError('Unmapped value from instrument: {!r}'.format(val))
-
-    def _valmapping_with_preparser(self, val):
-        return self._valmapping_get_parser(self._get_preparser(val))
-
-    def _set_get(self, get_cmd, get_parser):
-        exec_str = self._instrument.ask if self._instrument else None
-        self._get = Command(arg_count=0, cmd=get_cmd, exec_str=exec_str,
-                            output_parser=get_parser,
-                            no_cmd_function=no_getter)
-
-        self.has_get = (get_cmd is not None)
-
-    def _set_set(self, set_cmd, set_parser):
-        # note: this does not set the final setter functions. that's handled
-        # in self.set_sweep, when we choose a swept or non-swept setter.
-        # TODO(giulioungaretti) lies! that method does not exis.
-        # probably alexj left it out :(
-        exec_str = self._instrument.write if self._instrument else None
-        self._set = Command(arg_count=1, cmd=set_cmd, exec_str=exec_str,
-                            input_parser=set_parser, no_cmd_function=no_setter)
-
-        self.has_set = set_cmd is not None
-
-    def _validate_and_set(self, value):
-        try:
-            if self._delay is not None:
-                clock, remainder = self._update_set_ts(self._t_last_set)
-                time.sleep(remainder)
-
-            self.validate(value)
-            self._set(value)
-            self._save_val(value)
-
-            # Update time of last set
-            self._t_last_set = time.perf_counter()
-        except Exception as e:
-            e.args = e.args + (
-                'setting {} to {}'.format(self.full_name, repr(value)),)
-            raise e
-
-    def _sweep_steps(self, value):
-        oldest_ok_val = datetime.now() - timedelta(seconds=self._max_val_age)
-        state = self._latest()
-        if state['ts'] is None or state['ts'] < oldest_ok_val:
-            start_value = self.get()
-        else:
-            start_value = state['value']
-
-        self.validate(start_value)
-
-        if not (isinstance(start_value, (int, float)) and
-                isinstance(value, (int, float))):
-            # something weird... parameter is numeric but one of the ends
-            # isn't, even though it's valid.
-            # probably a MultiType with a mix of numeric and non-numeric types
-            # just set the endpoint and move on
-            logging.warning('cannot sweep {} from {} to {} - jumping.'.format(
-                self.name, start_value, value))
-            return []
-
-        # drop the initial value, we're already there
-        return permissive_range(start_value, value, self._step)[1:]
-
-    def _update_set_ts(self, step_clock):
-        # calculate the delay time to the *max* delay,
-        # then take off up to the tolerance
-        tolerance = self._delay_tolerance
-        step_clock += self._delay
-        remainder = wait_secs(step_clock + tolerance)
-        if remainder <= tolerance:
-            # don't allow extra delays to compound
-            step_clock = time.perf_counter()
-            remainder = 0
-        else:
-            remainder -= tolerance
-        return step_clock, remainder
-
-    def _validate_and_sweep(self, value):
-        try:
-            self.validate(value)
-
-            for step_val in self._sweep_steps(value) + [value]:
-                if self._delay is not None:
-                    clock, remainder = self._update_set_ts(self._t_last_set)
-                    time.sleep(remainder)
-
-                self._set(step_val)
-                self._save_val(step_val)
-
-                # Update time of last set
-                self._t_last_set = time.perf_counter()
-
-        except Exception as e:
-            e.args = e.args + (
-                'setting {} to {}'.format(self.full_name, repr(value)),)
-            raise e
-
-    def set_step(self, step, max_val_age=None):
-        """
-        Configure whether this Parameter uses steps during set operations.
-        If step is a positive number, this is the maximum value change
-        allowed in one hardware call, so a single set can result in many
-        calls to the hardware if the starting value is far from the target.
-
-        Args:
-            step (Union[int, float]): A positive number, the largest change
-                allowed in one call. All but the final change will attempt to
-                change by +/- step exactly
-
-            max_val_age (Optional[int]): Only used with stepping, the max time
-                (in seconds) to trust a saved value. If this parameter has not
-                been set or measured more recently than this, it will be
-                measured before starting to step, so we're confident in the
-                value we're starting from.
-
-        Raises:
-            TypeError: if step is not numeric
-            ValueError: if step is negative
-            TypeError:  if step is not integer for an integer parameter
-            TypeError: if step is not a number
-            TypeError: if max_val_age is not numeric
-            ValueError: if max_val_age is negative
-        """
-        if not step:
-            # single-command setting
-            self.set = self._validate_and_set
-
-        elif not self._vals.is_numeric:
-            raise TypeError('you can only step numeric parameters')
-        elif step <= 0:
-            raise ValueError('step must be positive')
-        elif (isinstance(self._vals, Ints) and
-                not isinstance(step, int)):
-            raise TypeError(
-                'step must be a positive int for an Ints parameter')
-        elif not isinstance(step, (int, float)):
-            raise TypeError('step must be a number')
-
-        else:
-            # stepped setting
-            if max_val_age is not None:
-                if not isinstance(max_val_age, (int, float)):
-                    raise TypeError(
-                        'max_val_age must be a number')
-                if max_val_age < 0:
-                    raise ValueError('max_val_age must be non-negative')
-                self._max_val_age = max_val_age
-
-            self._step = step
-            self.set = self._validate_and_sweep
-
-    def get_delay(self):
-        """Return the delay time of this parameter. Also see `set_delay` """
-        return self._delay
-
-    def set_delay(self, delay, max_delay=None):
-        """
-        Configure this parameter with a delay between set operations.
-
-        Typically used in conjunction with set_step to create an effective
-        ramp rate, but can also be used without a step to enforce a delay
-        after every set.
-        If delay and max_delay are both None or 0, we never emit warnings
-        no matter how long the set takes.
-
-        Args:
-            delay(Union[int, float]): the target time between set calls. The
-                actual time will not be shorter than this, but may be longer
-                if the underlying set call takes longer.
-
-            max_delay(Optional[Union[int, float]]): if given, the longest time
-                allowed for the underlying set call before we emit a warning.
-
-        Raises:
-            TypeError: If delay is not int nor float
-            TypeError: If max_delay is not int nor float
-            ValueError: If delay is negative
-            ValueError: If max_delay is smaller than delay
-        """
-        if delay is None:
-            delay = 0
-        if not isinstance(delay, (int, float)):
-            raise TypeError('delay must be a number')
-        if delay < 0:
-            raise ValueError('delay must not be negative')
-        self._delay = delay
-
-        if max_delay is not None:
-            if not isinstance(max_delay, (int, float)):
-                raise TypeError(
-                    'max_delay must be a either  int or a float')
-            if max_delay < delay:
-                raise ValueError('max_delay must be no shorter than delay')
-            self._delay_tolerance = max_delay - delay
-        else:
-            self._delay_tolerance = 0
-
-        if not (self._delay or self._delay_tolerance):
-            # denotes that we shouldn't follow the wait code or
-            # emit any warnings
-            self._delay = None
-
-
-class ManualParameter(Parameter):
-    """
-    Define one parameter that reflects a manual setting / configuration.
-
-    Args:
-        name (str): the local name of this parameter
-
-        instrument (Optional[Instrument]): the instrument this applies to,
-            if any.
-
-        initial_value (Optional[str]): starting value, may be None even if
-            None does not pass the validator. None is only allowed as an
-            initial value and cannot be set after initiation.
-
-        **kwargs: Passed to Parameter parent class
-    """
-
-    def __init__(self, name, instrument=None, initial_value=None, **kwargs):
-        super().__init__(name=name, instrument=instrument, **kwargs)
-        self._meta_attrs.extend(['initial_value'])
-
-        if initial_value is not None:
-            self.validate(initial_value)
-            self._save_val(initial_value)
-
-    def set(self, value):
-        """
-        Validate and saves value
-
-        Args:
-            value (any): value to validate and save
-        """
-        self.validate(value)
-        self._save_val(value)
-
-    def get(self):
-        """ Return latest value"""
-        return self._latest()['value']
-
-
-=======
->>>>>>> 0435245b
 class GetLatest(DelegateAttributes, DeferredOperations):
     """
     Wrapper for a Parameter that just returns the last set or measured value
