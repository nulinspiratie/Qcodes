"""
Measured and/or controlled parameters

Anything that you want to either measure or control within QCoDeS should
satisfy the Parameter interface. Most of the time that is easiest to do
by either using or subclassing one of the classes defined here, but you can
also use any class with the right attributes.

All parameter classes are subclassed from _BaseParameter (except
CombinedParameter). The _BaseParameter provides functionality that is common
to all parameter types, such as ramping and scaling of values, adding delays
(see documentation for details).

This file defines four classes of parameters:

- ``Parameter`` is the base class for scalar-valued parameters.
    Two primary ways in which it can be used:

    1. As an ``Instrument`` parameter that sends/receives commands. Provides a
       standardized interface to construct strings to pass to the
       instrument's ``write`` and ``ask`` methods
    2. As a variable that stores and returns a value. For instance, for storing
       of values you want to keep track of but cannot set or get electronically.

    Provides ``sweep`` and ``__getitem__`` (slice notation) methods to use a
    settable parameter as the swept variable in a ``Loop``.
    The get/set functionality can be modified.

- ``ArrayParameter`` is a base class for array-valued parameters, ie anything
    for which each ``get`` call returns an array of values that all have the
    same type and meaning. Currently not settable, only gettable. Can be used
    in ``Measure``, or in ``Loop`` - in which case these arrays are nested
    inside the loop's setpoint array. To use, provide a ``get`` method that
    returns an array or regularly-shaped sequence, and describe that array in
    ``super().__init__``.

- ``MultiParameter`` is the base class for multi-valued parameters. Currently
    not settable, only gettable, but can return an arbitrary collection of
    scalar and array values and can be used in ``Measure`` or ``Loop`` to
    feed data to a ``DataSet``. To use, provide a ``get`` method
    that returns a sequence of values, and describe those values in
    ``super().__init__``.

    ``CombinedParameter`` Combines several parameters into a ``MultiParameter``.
    can be easily used via the ``combine`` function.
    Note that it is not yet a subclass of BaseParameter.


A callable can be attached to a parameter using `_BaseParameter.connect`.
Every time the parameter changes value. the callable is called with the new
value as an argument. This also allows other parameters to be updated every time
the primary parameter changes value.
"""

# TODO (alexcjohnson) update this with the real duck-typing requirements or
# create an ABC for Parameter and MultiParameter - or just remove this statement
# if everyone is happy to use these classes.

from datetime import datetime, timedelta
from copy import copy, deepcopy, _reconstruct
import time
import logging
import os
import collections
import warnings
from typing import Optional, Sequence, TYPE_CHECKING, Union, Callable, List, Any
from functools import partial, wraps
import numpy
from blinker import Signal

from qcodes import config
from qcodes.utils.deferred_operations import DeferredOperations
from qcodes.utils.helpers import (permissive_range, is_sequence_of,
                                  DelegateAttributes, full_class, named_repr,
                                  warn_units, SignalEmitter)
from qcodes.utils.metadata import Metadatable
from qcodes.utils.command import Command
from qcodes.utils.validators import Validator, Ints, Strings, Enum
from qcodes.instrument.sweep_values import SweepFixedValues
from qcodes.data.data_array import DataArray

if TYPE_CHECKING:
    from .base import Instrument


def __deepcopy__(self, memodict={}):
    """_BaseParameter.__deepcopy__ method, Invoked via copy.deepcopy(param).

    This method is added to BaseParameter upon instantiation.
    This workaround solves the following issues with (deep)copying a parameter:

    1. Certain attributes cannot be copied, such as `_BaseParameter.log`.
       We solve this by temporarily removing the attribute and then adding
       it later again
    2. copying a wrapped get/set still uses the original parameter as self.
       The result is that setting the copied parameter changes the value of the
       original parameter instead.
       This is solved by rewrapping the get/set
    3. creating a class method __deepcopy__ does not allow access to the default
       deepcopy behaviour.
       This is solved by temporarily deleting self.__deepcopy__, and
       then calling deepcopy(self), which invokes the original behaviour.
       We then reattach  self.__deepcopy__, ensuring that this method is again
       called the next time. It's a nasty hack, but unfortunately deepcopy does
       not accept a flag to trigger the default/custom copy behaviour.
       We also place __deepcopy__ as a separate function which is attached
       during object instantiation, as it then belongs to the object scope, not
       the class scope. This ensures that the __deepcopy__ of other parameters
       is not affected.
    4. During copy, __copy__ is only checked in the class scope. We still want
       the behaviour of __copy__ to be the same as __deepcopy__, which we solve
       by creating a method __copy__ which then invokes this __deepcopy__.

    If anyone finds a better solution, please do change this code.

    Note:
        For most simple cases, copy.copy(param) can be used instead, which
        is faster and creates a shallow copy.
    """
    restore_attrs = {}
    for attr in ['__deepcopy__', '__getstate__','signal', 'get', 'set',
                 'parent', 'sender']:
        if attr in self.__dict__:
            restore_attrs[attr] = getattr(self, attr)

    node_decorator_methods = {}
    for attr in ['get_raw', 'set_raw', 'vals', 'set_parser', 'get_parser']:
        attr_partial = self.__dict__.get(attr, None)
        if isinstance(attr_partial, partial) and \
                attr_partial.func.__name__ == 'parameter_decorator':
            node_decorator_methods[attr] = attr_partial
    try:
        for attr in {**restore_attrs, **node_decorator_methods}:
            delattr(self, attr)
        self.parent = None  # Deepcopying a parameter sometimes needs a parent

        self_copy = deepcopy(self)
        self_copy.__deepcopy__ = partial(__deepcopy__, self_copy)
        self_copy.__getstate__ = partial(__getstate__, self_copy)

        self_copy.parent = None
        self_copy.sender = None
        self_copy.signal = Signal()

        # Detach and reattach all node decorator methods, now containing
        # reference to the new parameter, but still old parameter node
        for attr, attr_partial in node_decorator_methods.items():
            attr_method = attr_partial.func
            original_node = attr_partial.args[0]
            attr_partial_copy = partial(attr_method, original_node, self_copy)
            setattr(self_copy, attr, attr_partial_copy)

        # Ensure all get/set methods work fine
        if 'get' in restore_attrs:
            if self.wrap_get:
                self_copy.get = self_copy._wrap_get(self_copy.get_raw)
            else:
                self_copy.get = deepcopy(restore_attrs['get'])
        if 'set' in restore_attrs:
            if self_copy.wrap_set:
                self_copy.set = self_copy._wrap_set(self_copy.set_raw)
            else:
                self_copy.set = deepcopy(restore_attrs['set'])

        self_copy._signal_chain = []
        return self_copy
    finally:
        for attr_name, attr in {**restore_attrs, **node_decorator_methods}.items():
            setattr(self, attr_name, attr)


def __getstate__(self):
    """Prepare parameter for pickling.

    Any get/set related methods are removed if they are in Parameter.__dict,
    i.e. they are not defined in the class but set for the object.
    The reason is that these cannot be pickled.
    This method is added to parameters during instantiation to ensure it's only
    called during pickling and not during copy (see __copy__ code).

    This is probably not the best way to handle this situation, but a better
    solution was not found."""
    # Remove methods that may have been set dynamically (e.g. wrapped)
    d = copy(self.__dict__)
    d['signal'] = Signal()
    d['parent'] = None

    for attr in ['get', 'get_raw', 'get_parser',
                 'set', 'set_raw', 'set_parser']:
        d.pop(attr, None)
    if not isinstance(d.get('vals'), Validator):
        d.pop('vals', None)
    return d


class _BaseParameter(Metadatable, SignalEmitter):
    """
    Shared behavior for all parameters. Not intended to be used
    directly, normally you should use ``Parameter``, ``ArrayParameter``,
    ``MultiParameter``, or ``CombinedParameter``.
    Note that ``CombinedParameter`` is not yet a subclass of ``_BaseParameter``

    Args:
        name (str): the local name of the parameter. Should be a valid
            identifier, ie no spaces or special characters. If this parameter
            is part of an Instrument or Station, this should match how it will
            be referenced from that parent, ie ``instrument.name`` or
            ``instrument.parameters[name]``

        instrument (Optional[Instrument]): the instrument this parameter
            belongs to, if any

        snapshot_get (Optional[bool]): False prevents any update to the
            parameter during a snapshot, even if the snapshot was called with
            ``update=True``, for example if it takes too long to update.
            Default True.

        snapshot_value (Optional[bool]): False prevents parameter value to be
            stored in the snapshot. Useful if the value is large.

        wrap_get (Optional[bool]): Wrap get method, adding features such as
            saving latest value, `val_mapping`, `get_parser`.
            Default True

        wrap_get (Optional[bool]): Wrap set method, adding features such as
            saving latest value, `val_mapping`, `set_parser`.
            Default True

        step (Optional[Union[int, float]]): max increment of parameter value.
            Larger changes are broken into multiple steps this size.
            When combined with delays, this acts as a ramp.

        scale (Optional[float]): Scale to multiply value with before
            performing set. the internally multiplied value is stored in
            `raw_value`. Can account for a voltage divider.

        inter_delay (Optional[Union[int, float]]): Minimum time (in seconds)
            between successive sets. If the previous set was less than this,
            it will wait until the condition is met.
            Can be set to 0 to go maximum speed with no errors.

        post_delay (Optional[Union[int, float]]): time (in seconds) to wait
            after the *start* of each set, whether part of a sweep or not.
            Can be set to 0 to go maximum speed with no errors.

        val_mapping (Optional[dict]): a bidirectional map data/readable values
            to instrument codes, expressed as a dict:
            ``{data_val: instrument_code}``
            For example, if the instrument uses '0' to mean 1V and '1' to mean
            10V, set val_mapping={1: '0', 10: '1'} and on the user side you
            only see 1 and 10, never the coded '0' and '1'
            If vals is omitted, will also construct a matching Enum validator.
            NOTE: only applies to get if get_cmd is a string, and to set if
            set_cmd is a string.
            You can use ``val_mapping`` with ``get_parser``, in which case
            ``get_parser`` acts on the return value from the instrument first,
            then ``val_mapping`` is applied (in reverse).

        get_parser ( Optional[function]): function to transform the response
            from get to the final output value. See also val_mapping

        set_parser (Optional[function]): function to transform the input set
            value to an encoded value sent to the instrument.
            See also val_mapping.

        vals (Optional[Validator]): a Validator object for this parameter

        max_val_age (Optional[float]): The max time (in seconds) to trust a
            saved value obtained from get_latest(). If this parameter has not
            been set or measured more recently than this, perform an
            additional measurement.

        log_changes: Log any set commands that change the parameter's value

        metadata (Optional[dict]): extra information to include with the
            JSON snapshot of the parameter

        config_link: optional silq config path, in which case every time
            that the silq config item is updated, the parameter value is also
            updated. Warning: SilQ only! See SilQ SubConfig for more info.

        update_from_config: Whether to update the current parameter value from
            the config if it exists there.
    """

    def __init__(self, name: str = None,
                 parent: Optional['ParameterNode'] = None,
                 instrument: Optional['Instrument'] = None,
                 snapshot_get: bool=True,
                 metadata: Optional[dict]=None,
                 wrap_get: bool=True,
                 wrap_set: bool=True,
                 step: Optional[Union[int, float]]=None,
                 scale: Optional[Union[int, float]]=None,
                 inter_delay: Union[int, float]=0,
                 post_delay: Union[int, float]=0,
                 val_mapping: Optional[dict]=None,
                 get_parser: Optional[Callable]=None,
                 set_parser: Optional[Callable]=None,
                 snapshot_value: bool=True,
                 max_val_age: Optional[float]=None,
                 vals: Optional[Validator]=None,
                 log_changes: bool = True,
                 delay: Optional[Union[int, float]]=None,
                 config_link: str = None,
                 update_from_config: bool = False):
        # Create __deepcopy__ in the object scope (see documentation for details)
        self.__deepcopy__ = partial(__deepcopy__, self)
        self.__getstate__ = partial(__getstate__, self)

        Metadatable.__init__(self, metadata)
        SignalEmitter.__init__(self, initialize_signal=False)
        self.name = str(name)
        self.parent = instrument if instrument is not None else parent
        self._snapshot_get = snapshot_get
        self._snapshot_value = snapshot_value
        self.log_changes = log_changes

        if not isinstance(vals, (Validator, type(None))):
            raise TypeError('vals must be None or a Validator')
        elif val_mapping is not None:
            vals = Enum(*val_mapping.keys())
        elif vals is not None and vals.val_mapping is not None:
            # A validator can also have a val_mapping (e.g. EnumVisa), in which
            # case this will be used unless val_mapping is explicitly provided
            val_mapping = vals.val_mapping

        self.vals = vals

        self.step = step
        self.scale = scale
        self.raw_value = None
        if delay is not None:
            warnings.warn("Delay kwarg is deprecated. Replace with "
                          "inter_delay or post_delay as needed")
            if post_delay == 0:
                post_delay = delay
        self.inter_delay = inter_delay
        self.post_delay = post_delay

        self.val_mapping = val_mapping
        if val_mapping is None:
            self.inverse_val_mapping = None
        else:
            self.inverse_val_mapping = {v: k for k, v in val_mapping.items()}

        self.get_parser = get_parser
        self.set_parser = set_parser

        # record of latest value and when it was set or measured
        # what exactly this means is different for different subclasses
        # but they all use the same attributes so snapshot is consistent.
        self._latest = {'value': None, 'ts': None, 'raw_value': None}
        self.get_latest = GetLatest(self, max_val_age=max_val_age)

        self.wrap_get = wrap_get
        if wrap_get:
            if hasattr(self, 'get_raw'):
                self.get = self._wrap_get(self.get_raw)
            elif hasattr(self, 'get'):
                warnings.warn('Wrapping get method, original get method will not '
                              'be directly accessible. It is recommended to '
                              'define get_raw in your subclass instead.' )
                self.get_raw = self.get
                self.get = self._wrap_get(self.get)
        elif hasattr(self, 'get_raw'):
            self.get = self.get_raw

        self.wrap_set = wrap_set
        if wrap_set:
            if hasattr(self, 'set_raw'):
                self.set = self._wrap_set(self.set_raw)
            elif hasattr(self, 'set'):
                warnings.warn('Wrapping set method, original set method will not '
                              'be directly accessible. It is recommended to '
                              'define set_raw in your subclass instead.' )
                self.set_raw = self.set
                self.set = self._wrap_set(self.set)
        elif hasattr(self, 'set_raw'):
            self.set = self.set_raw

        # subclasses should extend this list with extra attributes they
        # want automatically included in the snapshot
        self._meta_attrs = ['name', 'full_name', 'instrument', 'step', 'scale',
                            'inter_delay', 'post_delay', 'val_mapping', 'vals']

        # Specify time of last set operation, used when comparing to delay to
        # check if additional waiting time is needed before next set
        self._t_last_set = time.perf_counter()

        if config_link:
            self.set_config_link(config_link, update=update_from_config)

    def __str__(self):
        """Include the instrument name with the Parameter name if possible."""
        if getattr(self.parent, 'name', ''):
            return f'{self.parent}_{self.name}'
        else:
            return self.name

    def __repr__(self):
        return named_repr(self)

    def __call__(self, *args, **kwargs):
        if not args and not kwargs:
            if hasattr(self, 'get'):
                return self.get()
            else:
                raise NotImplementedError('no get cmd found in' +
                                          ' Parameter {}'.format(self.name))
        else:
            if hasattr(self, 'set'):
                return self.set(*args, **kwargs)
            else:
                raise NotImplementedError('no set cmd found in' +
                                          ' Parameter {}'.format(self.name))

    def __copy__(self):
        """Create a copy of the Parameter, invoked by copy.copy(param)

        Copying a parameter creates a shallow copy of the parameter, which
        means that it does not create copies of any object attributes. For a
        deep copy that also copies each of its attributes, use

        >>> copy.deepcopy(param)

        Note:
            Since copying only creates a shallow copy, this may cause issues in
            cases where on of its attributes is an object that references the
            parameter, as the object is not copied, and so it will still
            reference to the original parameter, and not the copied one.
        """
        # Perform underlying default behaviour of copy(obj)
        # We need to call the underlying functions because we need to perform
        # additional actions afterwards

        # Temporarily remove __getstate__ so it is not called during copy
        restore_attrs = {'__getstate__': self.__dict__.pop('__getstate__', None)}
        try:
            # Call the underlying functions for copying to avoid recursion error
            rv = self.__reduce_ex__(4)
            self_copy = _reconstruct(self, None, *rv)
        finally:
            # Restore __getstate__
            if restore_attrs['__getstate__'] is not None:
                self.__getstate__ = restore_attrs['__getstate__']

        # Update copy/pickle-related methods
        self_copy.__deepcopy__ = partial(__deepcopy__, self_copy)
        self_copy.__getstate__ = partial(__getstate__, self_copy)

        # Detach and reattach all node decorator methods, now containing
        # reference to the new parameter, but still old parameter node
        for attr in ['get_raw', 'set_raw', 'vals', 'set_parser', 'get_parser']:
            attr_partial = self.__dict__.get(attr, None)
            if isinstance(attr_partial, partial) and \
                    attr_partial.func.__name__ == 'parameter_decorator':
                attr_method = attr_partial.func
                original_node = attr_partial.args[0]
                attr_partial_copy = partial(attr_method, original_node, self_copy)
                setattr(self_copy, attr, attr_partial_copy)

        # Ensure Parameter's get_raw method points to the copied parameter's
        # _get_raw_value when no get method defined and get_cmd=None
        if ('get_raw' in self.__dict__
                and self.get_raw == getattr(self, '_get_raw_value', None)):
            self_copy.get_raw = self_copy._get_raw_value

        # Ensure Parameter's set_raw method points to the copied parameter's
        # save_val when no get method defined and get_cmd=None
        if ('set_raw' in self.__dict__
                and isinstance(self.set_raw, partial)
                and self.set_raw.func == self._save_val):
            self_copy.set_raw = partial(self_copy._save_val,
                                        **self.set_raw.keywords)

        # Wrap get and set methods
        if 'get' in self.__dict__:
            if self.wrap_get:
                self_copy.get = self_copy._wrap_get(self_copy.get_raw)
            else:
                self_copy.get = self_copy.get_raw

        if 'set' in self.__dict__:
            if self_copy.wrap_set:
                self_copy.set = self_copy._wrap_set(self_copy.set_raw)
            else:
                self_copy.set = self_copy.set_raw

        self_copy.get_latest = GetLatest(self_copy,
                                         max_val_age=self.get_latest.max_val_age)
        self_copy.signal = Signal()
        self_copy._signal_chain = []
        self_copy.parent = None

        # Perform deepcopy on latest value to ensure the original and copied
        # parameters cannot affect each other (e.g. if the latest value is a
        # list and list.clear() is called)
        self_copy._latest = deepcopy(self._latest)

        return self_copy

    def __setstate__(self, state):
        """Prepare parameter for unpickling"""
        self.__dict__.update(state)

        max_val_age = getattr(state['get_latest'], 'max_val_age', None)
        self.__dict__['get_latest'] = GetLatest(self, max_val_age)

        # Set default get to get the latest value
        if not hasattr(self, 'get'):
            self.__dict__['get'] = self.__dict__['get_latest']

    @property
    def log(self):
        return logging.getLogger(str(self))

    def _handle_config_signal(self, sender, value):
        self(value)

    def snapshot_base(self, update: bool=False,
                      params_to_skip_update: Sequence[str]=None,
                      simplify: bool = False) -> dict:
        """
        State of the parameter as a JSON-compatible dict.

        Args:
            update (bool): If True, update the state by calling
                parameter.get().
                If False, just use the latest values in memory.
            params_to_skip_update: No effect but may be passed from super Class:

        Returns:
            dict: base snapshot
        """

        if hasattr(self, 'get') and self._snapshot_get \
                and self._snapshot_value and update:
            self.get()

        if simplify:
            state = {}
            for attr in ['name', 'label', 'unit']:
                val = getattr(self, attr, None)
                if val:
                    state[attr] = val
            if self._snapshot_value:
                state['value'] = self._latest['value']
            return state

        state = copy(self._latest)
        state['__class__'] = full_class(self)

        if not self._snapshot_value:
            state.pop('value')
            state.pop('raw_value', None)

        if isinstance(state['ts'], datetime):
            state['ts'] = state['ts'].strftime('%Y-%m-%d %H:%M:%S')

        for attr in set(self._meta_attrs):
            if attr == 'parent' and self.parent is not None:
                # We also add instrument items for deprecation reasons
                state.update({
                    'parent': full_class(self.parent),
                    'parent_name': getattr(self.parent, 'name', 'no_name'),
                    'instrument': full_class(self.parent),
                    'instrument_name': getattr(self.parent, 'name', 'no_name')
                })
            else:
                val = getattr(self, attr, None)
                if val:
                    attr_strip = attr.lstrip('_')  # strip leading underscores
                    if isinstance(val, Validator):
                        state[attr_strip] = repr(val)
                    else:
                        state[attr_strip] = val

        return state

    def _save_val(self, value, validate=False):
        """
        Update latest
        """
        if validate:
            self.validate(value)
        if (self.get_parser is None and
            self.set_parser is None and
            self.val_mapping is None and
            self.scale is None):
                self.raw_value = value
        self._latest = {'value': value, 'ts': datetime.now(),
                        'raw_value': self.raw_value}

    def _wrap_get(self, get_function):
        @wraps(get_function)
        def get_wrapper(*args, **kwargs):
            try:
                # There might be cases where a .get also has args/kwargs
                value = get_function(*args, **kwargs)
                self.raw_value = value

                if self.get_parser is not None:
                    value = self.get_parser(value)

                if self.scale is not None:
                    # Scale values
                    if isinstance(self.scale, collections.Iterable):
                        # Scale contains multiple elements, one for each value
                        value = tuple(value / scale for value, scale
                                      in zip(value, self.scale))
                    elif isinstance(value, collections.Iterable):
                        # Use single scale for all values
                        value = tuple(value / self.scale for value in value)
                    else:
                        value /= self.scale

                if self.val_mapping is not None:
                    if value in self.inverse_val_mapping:
                        value = self.inverse_val_mapping[value]
                    else:
                        try:
                            value = self.inverse_val_mapping[int(value)]
                        except (ValueError, KeyError, TypeError):
                            raise KeyError("'{}' not in val_mapping".format(value))
                self._save_val(value)
                return value
            except Exception as e:
                e.args = e.args + ('getting {}'.format(self),)
                raise e

        return get_wrapper

    def _wrap_set(self, set_function):
        @wraps(set_function)
        def set_wrapper(value, evaluate=True, signal_chain=[], **kwargs):
            try:
                self.validate(value)

                # In some cases intermediate sweep values must be used.
                # Unless `self.step` is defined, get_sweep_values will return
                # a list containing only `value`.
                steps = self.get_ramp_values(value, step=self.step)

                for step_index, val_step in enumerate(steps):
                    if self.val_mapping is not None:
                        # Convert set values using val_mapping dictionary
                        mapped_value = self.val_mapping[val_step]
                    else:
                        mapped_value = val_step

                    if self.scale is not None:
                        if isinstance(self.scale, collections.Iterable):
                            # Scale contains multiple elements, one for each value
                            scaled_mapped_value = tuple(val * scale for val, scale
                                                        in zip(mapped_value, self.scale))
                        else:
                            # Use single scale for all values
                            scaled_mapped_value = mapped_value*self.scale
                    else:
                        scaled_mapped_value = mapped_value

                    if self.set_parser is not None:
                        parsed_scaled_mapped_value = self.set_parser(scaled_mapped_value)
                    else:
                        parsed_scaled_mapped_value = scaled_mapped_value

                    # Check if delay between set operations is required
                    t_elapsed = time.perf_counter() - self._t_last_set
                    if t_elapsed < self.inter_delay:
                        # Sleep until time since last set is larger than
                        # self.post_delay
                        time.sleep(self.inter_delay - t_elapsed)

                    # Start timer to measure execution time of set_function
                    t0 = time.perf_counter()

                    # Register if value changed
                    val_changed = self.raw_value != parsed_scaled_mapped_value

                    if evaluate:
                        set_function(parsed_scaled_mapped_value, **kwargs)

                    self.raw_value = parsed_scaled_mapped_value
                    self._save_val(val_step,
                                   validate=(self.val_mapping is None and
                                             self.set_parser is None and
                                             not(step_index == len(steps)-1 or
                                                 len(steps) == 1)))
                    if self.log_changes and self._snapshot_value \
                            and val_changed and self.name != 'None':
                        # Add to log
                        log_msg = f'parameter set to {val_step}'
                        if mapped_value != val_step:
                            log_msg += f', mapped: {mapped_value}'
                        if scaled_mapped_value != mapped_value:
                            log_msg += f', scaled: {scaled_mapped_value}'
                        if parsed_scaled_mapped_value != scaled_mapped_value:
                            log_msg += f', parsed: {parsed_scaled_mapped_value}'
                        self.log.debug(log_msg)

                    # Update last set time (used for calculating delays)
                    self._t_last_set = time.perf_counter()

                    # Check if any delay after setting is required
                    t_elapsed = self._t_last_set - t0
                    if t_elapsed < self.post_delay:
                        # Sleep until total time is larger than self.post_delay
                        time.sleep(self.post_delay - t_elapsed)

                    # Send a signal if anything is connected
                    if self.signal is not None:
                        for receiver in self.signal.receivers.values():
                            potential_emitter = getattr(receiver(), '__self__', None)
                            if isinstance(potential_emitter, SignalEmitter):
                                # Update signal chain to avoid circular signalling
                                if not signal_chain:
                                    potential_emitter._signal_chain = [self]
                                else:
                                    potential_emitter._signal_chain = signal_chain + [self]
                        self.signal.send(parsed_scaled_mapped_value, **kwargs)
            except Exception as e:
                e.args = e.args + ('setting {} to {}'.format(self, value),)
                raise e

        return set_wrapper

    def define_get(self, get_function, wrap=None):
<<<<<<< HEAD
=======
        """Define a parameter.get function

        The get function is called by ``parameter()``.

        Args:
            get_function: Parameter get function, should accept no args
            wrap: Wrap get function, default is ``parameter.wrap_get``.
                Wrapping adds many parameter features such as delays/ramping,
                and should generally be done except for performance reasons.
        """
>>>>>>> c8b5ef92
        if wrap is None:
            wrap = self.wrap_get

        self.get_raw = get_function
        if wrap:
<<<<<<< HEAD
            self.get =self._wrap_get(get_function)
=======
            self.get = self._wrap_get(get_function)
>>>>>>> c8b5ef92
        else:
            self.get = get_function

    def define_set(self, set_function, wrap=None):
<<<<<<< HEAD
=======
        """Define a parameter.set function

        The set function is called by ``parameter(value)``.

        Args:
            set_function: Parameter set function, should accept no args
            wrap: Wrap get function, default is ``parameter.wrap_set``.
                Wrapping adds many parameter features such as delays/ramping,
                and should generally be done except for performance reasons.
        """
>>>>>>> c8b5ef92
        if wrap is None:
            wrap = self.wrap_set

        self.set_raw = set_function
        if wrap:
            self.set =self._wrap_set(set_function)
        else:
            self.set = set_function

    def get_ramp_values(self, value: Union[float, int],
                        step: Union[float, int]=None) -> List[Union[float,
                                                                    int]]:
        """
        Return values to sweep from current value to target value.
        This method can be overridden to have a custom sweep behaviour.
        It can even be overridden by a generator.
        Args:
            value: target value
            step: maximum step size

        Returns:
            List of stepped values, including target value.
        """
        if step is None:
            return [value]
        else:
            if isinstance(value, collections.Iterable) and len(value) > 1:
                raise RuntimeError("Don't know how to step a parameter with more than one value")
            if self.get_latest() is None:
                self.get()
            start_value = self.get_latest()

            if not (isinstance(start_value, (int, float)) and
                    isinstance(value, (int, float))):
                # something weird... parameter is numeric but one of the ends
                # isn't, even though it's valid.
                # probably MultiType with a mix of numeric and non-numeric types
                # just set the endpoint and move on
                logging.warning(
                    'cannot sweep {} from {} to {} - jumping.'.format(
                        self.name, start_value, value))
                return []

            # drop the initial value, we're already there
            return permissive_range(start_value, value, step)[1:] + [value]

    def validate(self, value):
        """
        Validate value

        Args:
            value (any): value to validate

        """
        if self.parent is not None:
            context = (getattr(self.parent, 'name', '') or
                       str(self.parent.__class__)) + '.' + self.name
        else:
            context = self.name
        if self.vals is not None:
            if hasattr(self.vals, 'validate'):
                self.vals.validate(value, 'Parameter: ' + context)
            else:
                if not self.vals(value):
                    raise ValueError("Invalid set value")

    @property
    def step(self):
        return self._step

    @step.setter
    def step(self, step: Union[int, float]):
        """
        Configure whether this Parameter uses steps during set operations.
        If step is a positive number, this is the maximum value change
        allowed in one hardware call, so a single set can result in many
        calls to the hardware if the starting value is far from the target.

        Args:
            step (Union[int, float]): A positive number, the largest change
                allowed in one call. All but the final change will attempt to
                change by +/- step exactly

        Raises:
            TypeError: if step is not numeric
            ValueError: if step is negative
            TypeError:  if step is not integer for an integer parameter
            TypeError: if step is not a number
        """
        if step is None:
            self._step = step
        elif not getattr(self.vals, 'is_numeric', True):
            raise TypeError('you can only step numeric parameters')
        elif not isinstance(step, (int, float)):
            raise TypeError('step must be a number')
        elif step == 0:
            self._step = None
        elif step <= 0:
            raise ValueError('step must be positive')
        elif isinstance(self.vals, Ints) and not isinstance(step, int):
            raise TypeError('step must be a positive int for an Ints parameter')
        else:
            self._step = step

    def set_step(self, value):
        warnings.warn(
            "set_step is deprecated use step property as in `inst.step = "
            "stepvalue` instead")
        self.step = value

    def get_step(self):
        warnings.warn(
            "set_step is deprecated use step property as in `a = inst.step` "
            "instead")
        return self._step

    def set_delay(self, value):
        warnings.warn(
            "set_delay is deprecated use inter_delay or post_delay property "
            "as in `inst.inter_delay = delayvalue` instead")
        self.post_delay = value

    def get_delay(self):
        warnings.warn(
            "get_delay is deprecated use inter_delay or post_delay property "
            "as in `a = inst.inter_delay` instead")
        return self._post_delay

    @property
    def post_delay(self):
        """Property that returns the delay time of this parameter"""
        return self._post_delay

    @post_delay.setter
    def post_delay(self, post_delay):
        """
        Configure this parameter with a delay between set operations.

        Typically used in conjunction with set_step to create an effective
        ramp rate, but can also be used without a step to enforce a delay
        after every set.

        Args:
            post_delay(Union[int, float]): the target time between set calls.
                The actual time will not be shorter than this, but may be longer
                if the underlying set call takes longer.

        Raises:
            TypeError: If delay is not int nor float
            ValueError: If delay is negative
        """
        if not isinstance(post_delay, (int, float)):
            raise TypeError(
                'post_delay ({}) must be a number'.format(post_delay))
        if post_delay < 0:
            raise ValueError(
                'post_delay ({}) must not be negative'.format(post_delay))
        self._post_delay = post_delay

    @property
    def inter_delay(self):
        """Property that returns the delay time of this parameter"""
        return self._inter_delay

    @inter_delay.setter
    def inter_delay(self, inter_delay):
        """
        Configure this parameter with a delay between set operations.

        Typically used in conjunction with set_step to create an effective
        ramp rate, but can also be used without a step to enforce a delay
        between sets.

        Args:
            inter_delay(Union[int, float]): the target time between set calls.
                The actual time will not be shorter than this, but may be longer
                if the underlying set call takes longer.

        Raises:
            TypeError: If delay is not int nor float
            ValueError: If delay is negative
        """
        if not isinstance(inter_delay, (int, float)):
            raise TypeError(
                'inter_delay ({}) must be a number'.format(inter_delay))
        if inter_delay < 0:
            raise ValueError(
                'inter_delay ({}) must not be negative'.format(inter_delay))
        self._inter_delay = inter_delay

    @wraps(SignalEmitter.connect)
    def connect(self, receiver, update=True, **kwargs):
        SignalEmitter.connect(self, receiver, update=update, **kwargs)

    def set_config_link(self, config_link: str, update=False) -> Any:
        """Attach parameter value to a config

        Args:
            config_link: string representation of a config path
            update: Whether to update the parameter value to the current config value

        Returns:
            Current config value

        Examples:
            silq.config.properties.my_property = 1
            p = Parameter('linked_parameter)
            p.set_config_link('properties.my_property', update=True)
            p()
            >>> 1

            silq.config.properties.my_property = 2
            p()
            >>> 2
        """
        if 'silq_config' in config.user and hasattr(config.user.silq_config, 'signal'):
            config.user.silq_config.signal.connect(self._handle_config_signal,
                                                   sender=config_link)

            # Try to get current config value and potentially set parameter
            try:
                value = config.user.silq_config[config_link]

                if update:
                    if hasattr(self, 'set'):
                        self(value)
                    else:
                        self._latest['value'] = self._latest['raw_value'] = value

                return value
            except KeyError:
                pass
        else:
            warnings.warn('QCoDeS config cannot emit signals, cannot link parameter')

    # Deprecated
    @property
    def full_name(self):
#        This can fully be replaced by str(parameter) in the future we
#        may want to deprecate this but the current dataset makes heavy use
#        of it in more complicated ways so keep it for now.
#        warnings.warn('Attribute `full_name` is deprecated, please use '
#                      'str(parameter)')
        return str(self)

    def set_validator(self, vals):
        """
            Deprecated Set a validator `vals` for this parameter.
                Args:
                    vals (Validator):  validator to set

        """
        warnings.warn(
            "set_validator is deprected use `inst.vals = MyValidator` instead")
        if isinstance(vals, Validator):
            self.vals = vals
        else:
            raise TypeError('vals must be a Validator')

    @property
    def _instrument(self):
        return self.parent

    @_instrument.setter
    def _instrument(self, value):
        self.parent = value


class Parameter(_BaseParameter):
    """
    A parameter that represents a single degree of freedom.
    This is the standard parameter for Instruments, though it can also be
    used as a variable, i.e. storing/retrieving a value, or be subclassed for
    more complex uses.

    By default only gettable, returning its last value.
    This behaviour can be modified in two ways:

    1. Providing a ``get_cmd``/``set_cmd``, which can of the following:

       a. callable, with zero args for get_cmd, one arg for set_cmd
       b. VISA command string
       c. None, in which case it retrieves its last value for ``get_cmd``,
          and stores a value for ``set_cmd``
       d. False, in which case trying to get/set will raise an error.

    2. Creating a subclass with an explicit ``get``/``set`` method. This
       enables more advanced functionality.

    Parameters have a ``.get_latest`` method that simply returns the most
    recent set or measured value. This can be called ( ``param.get_latest()`` )
    or used in a ``Loop`` as if it were a (gettable-only) parameter itself:

        ``Loop(...).each(param.get_latest)``


    Args:
        name (str): the local name of the parameter. Should be a valid
            identifier, ie no spaces or special characters. If this parameter
            is part of an Instrument or Station, this is how it will be
            referenced from that parent, ie ``instrument.name`` or
            ``instrument.parameters[name]``

        instrument (Optional[Instrument]): the instrument this parameter
            belongs to, if any

        label (Optional[str]): Normally used as the axis label when this
            parameter is graphed, along with ``unit``.

        unit (Optional[str]): The unit of measure. Use ``''`` for unitless.

        snapshot_get (Optional[bool]): False prevents any update to the
            parameter during a snapshot, even if the snapshot was called with
            ``update=True``, for example if it takes too long to update.
            Default True.

        snapshot_value (Optional[bool]): False prevents parameter value to be
            stored in the snapshot. Useful if the value is large.

        step (Optional[Union[int, float]]): max increment of parameter value.
            Larger changes are broken into multiple steps this size.
            When combined with delays, this acts as a ramp.

        scale (Optional[float]): Scale to multiply value with before
            performing set. the internally multiplied value is stored in
            `raw_value`. Can account for a voltage divider.

        inter_delay (Optional[Union[int, float]]): Minimum time (in seconds)
            between successive sets. If the previous set was less than this,
            it will wait until the condition is met.
            Can be set to 0 to go maximum speed with no errors.

        post_delay (Optional[Union[int, float]]): time (in seconds) to wait
            after the *start* of each set, whether part of a sweep or not.
            Can be set to 0 to go maximum speed with no errors.

        val_mapping (Optional[dict]): a bidirectional map data/readable values
            to instrument codes, expressed as a dict:
            ``{data_val: instrument_code}``
            For example, if the instrument uses '0' to mean 1V and '1' to mean
            10V, set val_mapping={1: '0', 10: '1'} and on the user side you
            only see 1 and 10, never the coded '0' and '1'
            If vals is omitted, will also construct a matching Enum validator.
            NOTE: only applies to get if get_cmd is a string, and to set if
            set_cmd is a string.
            You can use ``val_mapping`` with ``get_parser``, in which case
            ``get_parser`` acts on the return value from the instrument first,
            then ``val_mapping`` is applied (in reverse).

        get_parser ( Optional[function]): function to transform the response
            from get to the final output value. See also val_mapping

        set_parser (Optional[function]): function to transform the input set
            value to an encoded value sent to the instrument.
            See also val_mapping.

        vals (Optional[Validator]): Allowed values for setting this parameter.
            Only relevant if settable. Defaults to ``Numbers()``

        max_val_age (Optional[float]): The max time (in seconds) to trust a
            saved value obtained from get_latest(). If this parameter has not
            been set or measured more recently than this, perform an
            additional measurement.

        log_changes: Log any set commands that change the parameter's value

        docstring (Optional[str]): documentation string for the __doc__
            field of the object. The __doc__ field of the instance is used by
            some help systems, but not all

        metadata (Optional[dict]): extra information to include with the
            JSON snapshot of the parameter

    """

    def __init__(self, name: str = None,
                 instrument: Optional['Instrument']=None,
                 parent: Optional['ParameterNode'] = None,
                 label: Optional[str]=None,
                 unit: Optional[str]=None,
                 get_cmd: Optional[Union[str, Callable, bool]]=None,
                 set_cmd:  Optional[Union[str, Callable, bool]]=False,
                 initial_value: Optional[Union[float, int, str]]=None,
                 max_val_age: Optional[float]=None,
                 vals: Optional[Validator]=None,
                 log_changes: bool = True,
                 docstring: Optional[str]=None,
                 **kwargs):
        super().__init__(name=name, instrument=instrument,
                         parent=parent, vals=vals,
                         log_changes=log_changes, **kwargs)

        # Enable set/get methods if get_cmd/set_cmd is given
        # Called first so super().__init__ can wrap get/set methods
        if not hasattr(self, 'get') and get_cmd is not False:
            if get_cmd is None:
                if max_val_age is not None:
                    raise SyntaxError('Must have get method or specify get_cmd '
                                      'when max_val_age is set')
                self.define_get(self._get_raw_value)
            elif isinstance(get_cmd, str):
                exec_str = getattr(self.parent, 'ask', None)
                self.define_get(Command(arg_count=0, cmd=get_cmd, exec_str=exec_str))
            else:
                self.define_get(get_cmd)

        if not hasattr(self, 'set') and set_cmd is not False:
            if set_cmd is None:
                self.define_set(partial(self._save_val, validate=False))
            elif isinstance(set_cmd, str):
                exec_str = getattr(self.parent, 'write', None)
                self.define_set(Command(arg_count=1, cmd=set_cmd, exec_str=exec_str))
            else:
                self.define_set(set_cmd)

        self._meta_attrs.extend(['label', 'unit', 'vals'])

        if label is not None or name is None:
            self.label = label
        else:
            # Make label capitalized name, replacing underscore with spaces
            label = name.replace('_', ' ')
            self.label = label[0].capitalize() + label[1:]
        self.unit = unit if unit is not None else ''

        if initial_value is not None:
            if (
                    'config_link' in kwargs
                    and kwargs.get('update_from_config')
                    and self._latest['value'] is not None
            ):
<<<<<<< HEAD
                # Initial value is already set from config
                pass
=======
                raise ValueError(
                    f'Cannot pass initial value {initial_value} to {self} '
                    f'if it should also update its value from config {config_link}'
                )
>>>>>>> c8b5ef92
            elif hasattr(self, 'set') and self.wrap_set:
                self.set(initial_value, evaluate=False)
            else:
                # No set function defined, so create a wrapper function
                # which we evaluate. This ensures that the initial value goes
                # through any set parsing/mapping
                self._wrap_set(set_function=None)(initial_value, evaluate=False)

        # generate default docstring
        self.__doc__ = os.linesep.join((
            'Parameter class:',
            '',
            '* `name` %s' % self.name,
            '* `label` %s' % self.label,
            '* `unit` %s' % self.unit,
            '* `vals` %s' % repr(self.vals)))

        if docstring is not None:
            self.__doc__ = os.linesep.join((
                docstring,
                '',
                self.__doc__))

    def __getitem__(self, keys):
        """
        Slice a Parameter to get a SweepValues object
        to iterate over during a sweep
        """
        if isinstance(keys, (slice, list, tuple, numpy.ndarray)):
            return SweepFixedValues(self, keys)
        else:
            return super().__getitem__(keys)

    def _get_raw_value(self):
        return self._latest['raw_value']

    def increment(self, value):
        """ Increment the parameter with a value

        Args:
            value (float): value to be added to the parameter
        """
        self.set(self.get() + value)

    def sweep(self, start, stop, step=None, num=None):
        """
        Create a collection of parameter values to be iterated over.
        Requires `start` and `stop` and (`step` or `num`)
        The sign of `step` is not relevant.

        Args:
            start (Union[int, float]): The starting value of the sequence.
            stop (Union[int, float]): The end value of the sequence.
            step (Optional[Union[int, float]]):  Spacing between values.
            num (Optional[int]): Number of values to generate.

        Returns:
            SweepFixedValues: collection of parameter values to be
                iterated over

        Examples:
            >>> sweep(0, 10, num=5)
             [0.0, 2.5, 5.0, 7.5, 10.0]
            >>> sweep(5, 10, step=1)
            [5.0, 6.0, 7.0, 8.0, 9.0, 10.0]
            >>> sweep(15, 10.5, step=1.5)
            >[15.0, 13.5, 12.0, 10.5]
        """
        return SweepFixedValues(self, start=start, stop=stop,
                                step=step, num=num)


class ArrayParameter(_BaseParameter):
    """
    A gettable parameter that returns an array of values.
    Not necessarily part of an instrument.

    Subclasses should define a ``.get`` method, which returns an array.
    When used in a ``Loop`` or ``Measure`` operation, this will be entered
    into a single ``DataArray``, with extra dimensions added by the ``Loop``.
    The constructor args describe the array we expect from each ``.get`` call
    and how it should be handled.

    For now you must specify upfront the array shape, and this cannot change
    from one call to the next. Later we intend to require only that you specify
    the dimension, and the size of each dimension can vary from call to call.

    Note: If you want ``.get`` to save the measurement for ``.get_latest``,
    you must explicitly call ``self._save_val(items)`` inside ``.get``.

    Args:
        name (str): the local name of the parameter. Should be a valid
            identifier, ie no spaces or special characters. If this parameter
            is part of an Instrument or Station, this is how it will be
            referenced from that parent, ie ``instrument.name`` or
            ``instrument.parameters[name]``

        shape (Tuple[int]): The shape (as used in numpy arrays) of the array
            to expect. Scalars should be denoted by (), 1D arrays as (n,),
            2D arrays as (n, m), etc.

        instrument (Optional[Instrument]): the instrument this parameter
            belongs to, if any

        label (Optional[str]): Normally used as the axis label when this
            parameter is graphed, along with ``unit``.

        unit (Optional[str]): The unit of measure. Use ``''`` for unitless.

        setpoints (Optional[Tuple[setpoint_array]]):
            ``setpoint_array`` can be a DataArray, numpy.ndarray, or sequence.
            The setpoints for each dimension of the returned array. An
            N-dimension item should have N setpoint arrays, where the first is
            1D, the second 2D, etc.
            If omitted for any or all items, defaults to integers from zero in
            each respective direction.
            Note: if the setpoints will be different each measurement, leave
            this out and return the setpoints (with extra names) in ``.get``.

        setpoint_names (Optional[Tuple[str]]): one identifier (like
            ``name``) per setpoint array. Ignored if a setpoint is a
            DataArray, which already has a name.

        setpoint_labels (Optional[Tuple[str]]): one label (like ``labels``)
            per setpoint array. Ignored if a setpoint is a DataArray, which
            already has a label.

        setpoint_units (Optional[Tuple[str]]): one label (like ``v``)
            per setpoint array. Ignored if a setpoint is a DataArray, which
            already has a unit.

        docstring (Optional[str]): documentation string for the __doc__
            field of the object. The __doc__ field of the instance is used by
            some help systems, but not all

        snapshot_get (bool): Prevent any update to the parameter, for example
            if it takes too long to update. Default True.

        snapshot_value: Should the value of the parameter be stored in the
            snapshot. Unlike Parameter this defaults to False as
            ArrayParameters are potentially huge.

        metadata (Optional[dict]): extra information to include with the
            JSON snapshot of the parameter
    """

    def __init__(self,
                 name: str,
                 shape: Sequence[int],
                 instrument: Optional['Instrument']=None,
                 parent: Optional['ParameterNode'] = None,
                 label: Optional[str]=None,
                 unit: Optional[str]=None,
                 wrap_get: bool=True,
                 wrap_set: bool=True,
                 setpoints: Optional[Sequence]=None,
                 setpoint_names: Optional[Sequence[str]]=None,
                 setpoint_labels: Optional[Sequence[str]]=None,
                 setpoint_units: Optional[Sequence[str]]=None,
                 docstring: Optional[str]=None,
                 snapshot_get: bool=True,
                 snapshot_value: bool=False,
                 metadata: bool=None, ):
        super().__init__(name=name,
                         instrument=instrument,
                         parent=parent,
                         snapshot_get=snapshot_get,
                         metadata=metadata,
                         snapshot_value=snapshot_value,
                         wrap_get=wrap_get,
                         wrap_set=wrap_set)

        if hasattr(self, 'set'):
            # TODO (alexcjohnson): can we support, ala Combine?
            raise AttributeError('ArrayParameters do not support set '
                                 'at this time.')

        self._meta_attrs.extend(['setpoint_names', 'setpoint_labels',
                                 'setpoint_units', 'label', 'unit'])

        self.label = name if label is None else label
        self.unit = unit if unit is not None else ''

        nt = type(None)

        if not is_sequence_of(shape, int):
            raise ValueError('shapes must be a tuple of ints, not ' +
                             repr(shape))
        self.shape = shape

        # require one setpoint per dimension of shape
        sp_shape = (len(shape),)

        sp_types = (nt, DataArray, collections.Sequence,
                    collections.Iterator, numpy.ndarray)
        if (setpoints is not None and
                not is_sequence_of(setpoints, sp_types, shape=sp_shape)):
            raise ValueError('setpoints must be a tuple of arrays')
        if (setpoint_names is not None and
                not is_sequence_of(setpoint_names, (nt, str), shape=sp_shape)):
            raise ValueError('setpoint_names must be a tuple of strings')
        if (setpoint_labels is not None and
                not is_sequence_of(setpoint_labels, (nt, str),
                                   shape=sp_shape)):
            raise ValueError('setpoint_labels must be a tuple of strings')
        if (setpoint_units is not None and
                not is_sequence_of(setpoint_units, (nt, str),
                                   shape=sp_shape)):
            raise ValueError('setpoint_units must be a tuple of strings')

        self.setpoints = setpoints
        self.setpoint_names = setpoint_names
        self.setpoint_labels = setpoint_labels
        self.setpoint_units = setpoint_units

        self.__doc__ = os.linesep.join((
            'Parameter class:',
            '',
            '* `name` %s' % self.name,
            '* `label` %s' % self.label,
            '* `unit` %s' % self.unit,
            '* `shape` %s' % repr(self.shape)))

        if docstring is not None:
            self.__doc__ = os.linesep.join((
                docstring,
                '',
                self.__doc__))

        if not hasattr(self, 'get') and not hasattr(self, 'set'):
            raise AttributeError('ArrayParameter must have a get, set or both')


def _is_nested_sequence_or_none(obj, types, shapes):
    """Validator for MultiParameter setpoints/names/labels"""
    if obj is None:
        return True

    if not is_sequence_of(obj, tuple, shape=(len(shapes),)):
        return False

    for obji, shapei in zip(obj, shapes):
        if not is_sequence_of(obji, types, shape=(len(shapei),)):
            return False

    return True


class MultiParameter(_BaseParameter):
    """
    A gettable parameter that returns multiple values with separate names,
    each of arbitrary shape.
    Not necessarily part of an instrument.

    Subclasses should define a ``.get`` method, which returns a sequence of
    values. When used in a ``Loop`` or ``Measure`` operation, each of these
    values will be entered into a different ``DataArray``. The constructor
    args describe what data we expect from each ``.get`` call and how it
    should be handled. ``.get`` should always return the same number of items,
    and most of the constructor arguments should be tuples of that same length.

    For now you must specify upfront the array shape of each item returned by
    ``.get``, and this cannot change from one call to the next. Later we intend
    to require only that you specify the dimension of each item returned, and
    the size of each dimension can vary from call to call.

    Note: If you want ``.get`` to save the measurement for ``.get_latest``,
    you must explicitly call ``self._save_val(items)`` inside ``.get``.

    Args:
        name (str): the local name of the whole parameter. Should be a valid
            identifier, ie no spaces or special characters. If this parameter
            is part of an Instrument or Station, this is how it will be
            referenced from that parent, ie ``instrument.name`` or
            ``instrument.parameters[name]``

        names (Tuple[str]): A name for each item returned by a ``.get``
            call. Will be used as the basis of the ``DataArray`` names
            when this parameter is used to create a ``DataSet``.

        shapes (Tuple[Tuple[int]]): The shape (as used in numpy arrays) of
            each item. Scalars should be denoted by (), 1D arrays as (n,),
            2D arrays as (n, m), etc.

        instrument (Optional[Instrument]): the instrument this parameter
            belongs to, if any

        labels (Optional[Tuple[str]]): A label for each item. Normally used
            as the axis label when a component is graphed, along with the
            matching entry from ``units``.

        units (Optional[Tuple[str]]): The unit of measure for each item.
            Use ``''`` or ``None`` for unitless values.

        setpoints (Optional[Tuple[Tuple[setpoint_array]]]):
            ``setpoint_array`` can be a DataArray, numpy.ndarray, or sequence.
            The setpoints for each returned array. An N-dimension item should
            have N setpoint arrays, where the first is 1D, the second 2D, etc.
            If omitted for any or all items, defaults to integers from zero in
            each respective direction.
            Note: if the setpoints will be different each measurement, leave
            this out and return the setpoints (with extra names) in ``.get``.

        setpoint_names (Optional[Tuple[Tuple[str]]]): one identifier (like
            ``name``) per setpoint array. Ignored if a setpoint is a
            DataArray, which already has a name.

        setpoint_labels (Optional[Tuple[Tuple[str]]]): one label (like
            ``labels``) per setpoint array. Ignored if a setpoint is a
            DataArray, which already has a label.

        setpoint_units (Optional[Tuple[Tuple[str]]]): one unit (like
            ``V``) per setpoint array. Ignored if a setpoint is a
            DataArray, which already has a unit.

        docstring (Optional[str]): documentation string for the __doc__
            field of the object. The __doc__ field of the instance is used by
            some help systems, but not all

        snapshot_get (bool): Prevent any update to the parameter, for example
            if it takes too long to update. Default True.

        snapshot_value: Should the value of the parameter be stored in the
            snapshot. Unlike Parameter this defaults to False as
            MultiParameters are potentially huge.

        metadata (Optional[dict]): extra information to include with the
            JSON snapshot of the parameter
    """

    def __init__(self,
                 name: str,
                 names: Sequence[str],
                 shapes: Sequence[Sequence[Optional[int]]],
                 instrument: Optional['Instrument']=None,
                 parent: Optional['ParameterNode'] = None,
                 labels: Optional[Sequence[str]]=None,
                 units: Optional[Sequence[str]]=None,
                 wrap_get: bool=True,
                 wrap_set: bool=True,
                 setpoints: Optional[Sequence[Sequence]]=None,
                 setpoint_names: Optional[Sequence[Sequence[str]]]=None,
                 setpoint_labels: Optional[Sequence[Sequence[str]]]=None,
                 setpoint_units: Optional[Sequence[Sequence[str]]]=None,
                 docstring: str=None,
                 snapshot_get: bool=True,
                 snapshot_value: bool=False,
                 metadata: Optional[dict]=None):
        super().__init__(name=name,
                         instrument=instrument,
                         snapshot_get=snapshot_get,
                         metadata=metadata,
                         snapshot_value=snapshot_value,
                         parent=parent,
                         wrap_get=wrap_get,
                         wrap_set=wrap_set)

        # if hasattr(self, 'set'):
        #     # TODO (alexcjohnson): can we support, ala Combine?
        #     warnings.warn('MultiParameters do not support set at this time.')

        self._meta_attrs.extend(['setpoint_names', 'setpoint_labels',
                                 'setpoint_units', 'names', 'labels', 'units'])

        if not is_sequence_of(names, str):
            raise ValueError('names must be a tuple of strings, not ' +
                             repr(names))

        self.names = names
        self.labels = labels if labels is not None else names
        self.units = units if units is not None else [''] * len(names)

        nt = type(None)

        if (not is_sequence_of(shapes, int, depth=2) or
                len(shapes) != len(names)):
            raise ValueError('shapes must be a tuple of tuples '
                             'of ints, not ' + repr(shapes))
        self.shapes = shapes

        sp_types = (nt, DataArray, collections.Sequence,
                    collections.Iterator, numpy.ndarray)
        if not _is_nested_sequence_or_none(setpoints, sp_types, shapes):
            raise ValueError('setpoints must be a tuple of tuples of arrays')

        if not _is_nested_sequence_or_none(setpoint_names, (nt, str), shapes):
            raise ValueError(
                'setpoint_names must be a tuple of tuples of strings')

        if not _is_nested_sequence_or_none(setpoint_labels, (nt, str), shapes):
            raise ValueError(
                'setpoint_labels must be a tuple of tuples of strings')

        if not _is_nested_sequence_or_none(setpoint_units, (nt, str), shapes):
            raise ValueError(
                'setpoint_units must be a tuple of tuples of strings')

        self.setpoints = setpoints
        self.setpoint_names = setpoint_names
        self.setpoint_labels = setpoint_labels
        self.setpoint_units = setpoint_units

        self.__doc__ = os.linesep.join((
            'MultiParameter class:',
            '',
            '* `name` %s' % self.name,
            '* `names` %s' % ', '.join(self.names),
            '* `labels` %s' % ', '.join(self.labels),
            '* `units` %s' % ', '.join(self.units)))

        if docstring is not None:
            self.__doc__ = os.linesep.join((
                docstring,
                '',
                self.__doc__))

        if not hasattr(self, 'get') and not hasattr(self, 'set'):
            raise AttributeError('MultiParameter must have a get, set or both')

    @property
    def full_names(self):
        """Include the instrument name with the Parameter names if possible."""
        if getattr(self.parent, 'name', ''):
            return [f'{self.parent}_{name}' for name in self.names]
        else:
            return self.names


class GetLatest(DelegateAttributes, DeferredOperations):
    """
    Wrapper for a Parameter that just returns the last set or measured value
    stored in the Parameter itself.

    Examples:
        >>> # Can be called:
        >>> param.get_latest()
        >>> # Or used as if it were a gettable-only parameter itself:
        >>> Loop(...).each(param.get_latest)

    Args:
        parameter (Parameter): Parameter to be wrapped

        max_val_age (Optional[int]): The max time (in seconds) to trust a
            saved value obtained from get_latest(). If this parameter has not
            been set or measured more recently than this, perform an
            additional measurement.
    """
    def __init__(self, parameter, max_val_age=None):
        self.parameter = parameter
        self.max_val_age = max_val_age

    delegate_attr_objects = ['parameter']
    omit_delegate_attrs = ['set']

    def get(self, raw=False):
        """Return latest value if time since get was less than
        `self.max_val_age`, otherwise perform `get()` and return result
        """
        state = self.parameter._latest
        if self.max_val_age is not None:
            oldest_ok_val = datetime.now() - timedelta(seconds=self.max_val_age)
            if state['ts'] is None or state['ts'] < oldest_ok_val:
                # Time of last get exceeds max_val_age seconds, need to
                # perform new .get()
                self.parameter.get()
                state = self.parameter._latest

        return state['raw_value'] if raw else state['value']

    def __call__(self, raw=False):
        return self.get(raw=raw)


def combine(*parameters, name, label=None, unit=None, units=None,
            aggregator=None):
    """
    Combine parameters into one sweepable parameter

    Args:
        *parameters (qcodes.Parameter): the parameters to combine
        name (str): the name of the paramter
        label (Optional[str]): the label of the combined parameter
        unit (Optional[str]): the unit of the combined parameter
        aggregator (Optional[Callable[list[any]]]): a function to aggregate
            the set values into one

    A combined parameter sets all the combined parameters at every point of the
    sweep.
    The sets are called in the same order the parameters are, and
    sequantially.
    """
    parameters = list(parameters)
    multi_par = CombinedParameter(parameters, name, label, unit, units,
                                  aggregator)
    return multi_par


class CombinedParameter(Metadatable):
    """ A combined parameter

    Args:
        *parameters (qcodes.Parameter): the parameters to combine
        name (str): the name of the parameter
        label (Optional[str]): the label of the combined parameter
        unit (Optional[str]): the unit of the combined parameter
        aggregator (Optional[Callable[list[any]]]): a function to aggregate
            the set values into one

    A combined parameter sets all the combined parameters at every point of the
    sweep.
    The sets are called in the same order the parameters are, and
    sequentially.
    """

    def __init__(self, parameters, name, label=None,
                 unit=None, units=None, aggregator=None):
        super().__init__()
        # TODO(giulioungaretti)temporary hack
        # starthack
        # this is a dummy parameter
        # that mimicks the api that a normal parameter has
        self.parameter = lambda: None
        self.parameter.full_name = name
        self.parameter.name = name
        self.parameter.label = label

        if units is not None:
            warn_units('CombinedParameter', self)
            if unit is None:
                unit = units
        self.parameter.unit = unit
        # endhack
        self.parameters = parameters
        self.sets = [parameter.set for parameter in self.parameters]
        self.dimensionality = len(self.sets)

        if aggregator:
            self.f = aggregator
            setattr(self, 'aggregate', self._aggregate)

    def set(self, index: int):
        """
        Set multiple parameters.

        Args:
            index (int): the index of the setpoints one wants to set

        Returns:
            list: values that where actually set
        """
        values = self.setpoints[index]
        for setFunction, value in zip(self.sets, values):
            setFunction(value)
        return values

    def sweep(self, *array: numpy.ndarray):
        """
        Creates a new combined parameter to be iterated over.
        One can sweep over either:

         - n array of lenght m
         - one nxm array

        where n is the number of combined parameters
        and m is the number of setpoints

        Args:
            *array(numpy.ndarray): array(s) of setopoints

        Returns:
            MultiPar: combined parameter
        """
        # if it's a list of arrays, convert to one array
        if len(array) > 1:
            dim = set([len(a) for a in array])
            if len(dim) != 1:
                raise ValueError('Arrays have different number of setpoints')
            array = numpy.array(array).transpose()
        else:
            # cast to array in case users
            # decide to not read docstring
            # and pass a 2d list
            array = numpy.array(array[0])
        new = copy(self)
        _error_msg = """ Dimensionality of array does not match\
                        the number of parameter combined. Expected a \
                        {} dimensional array, got a {} dimensional array. \
                        """
        try:
            if array.shape[1] != self.dimensionality:
                raise ValueError(_error_msg.format(self.dimensionality,
                                                   array.shape[1]))
        except KeyError:
            # this means the array is 1d
            raise ValueError(_error_msg.format(self.dimensionality, 1))

        new.setpoints = array.tolist()
        return new

    def _aggregate(self, *vals):
        # check f args
        return self.f(*vals)

    def __iter__(self):
        return iter(range(len(self.setpoints)))

    def __len__(self):
        # dimension of the sweep_values
        # i.e. how many setpoint
        return numpy.shape(self.setpoints)[0]

    def snapshot_base(self, update=False):
        """
        State of the combined parameter as a JSON-compatible dict.

        Args:
            update (bool):

        Returns:
            dict: base snapshot
        """
        meta_data = collections.OrderedDict()
        meta_data['__class__'] = full_class(self)
        meta_data['unit'] = self.parameter.unit
        meta_data['label'] = self.parameter.label
        meta_data['full_name'] = self.parameter.full_name
        meta_data['aggregator'] = repr(getattr(self, 'f', None))
        for param in self.parameters:
            meta_data[str(param)] = param.snapshot()

        return meta_data


class InstrumentRefParameter(Parameter):
    """
    An InstrumentRefParameter

    Args:
        name (string): the name of the parameter that one wants to add.

        instrument (Optional[Instrument]): the "parent" instrument this
            parameter is attached to, if any.

        initial_value (Optional[str]): starting value, may be None even if
            None does not pass the validator. None is only allowed as an
            initial value and cannot be set after initiation.

        **kwargs: Passed to InstrumentRefParameter parent class

    This parameter is useful when one needs a reference to another instrument
    from within an instrument, e.g., when creating a meta instrument that
    sets parameters on instruments it contains.
    """

    def __init__(self, *args, **kwargs):
        kwargs['vals'] = kwargs.get('vals', Strings())
        super().__init__(set_cmd=None, *args, **kwargs)

    # TODO(nulinspiratie) check class works now it's subclassed from Parameter
    def get_instr(self):
        """
        Returns the instance of the instrument with the name equal to the
        value of this parameter.
        """
        ref_instrument_name = self.get()
        # note that _instrument refers to the instrument this parameter belongs
        # to, while the ref_instrument_name is the instrument that is the value
        # of this parameter.
        return self.parent.find_instrument(ref_instrument_name)


# Deprecated parameters
class StandardParameter(Parameter):
    def __init__(self, name, instrument=None,
                 get_cmd=False, get_parser=None,
                 set_cmd=False, set_parser=None,
                 delay=0, max_delay=None, step=None, max_val_age=3600,
                 vals=None, val_mapping=None, **kwargs):
        super().__init__(name, instrument=instrument,
                 get_cmd=get_cmd, get_parser=get_parser,
                 set_cmd=set_cmd, set_parser=set_parser,
                 post_delay=delay, step=step, max_val_age=max_val_age,
                 vals=vals, val_mapping=val_mapping, **kwargs)
        warnings.warn('`StandardParameter` is deprecated, '
                        'use `Parameter` instead. {}'.format(self))


class ManualParameter(Parameter):
    def __init__(self, name, instrument=None, initial_value=None, **kwargs):
        """
        A simple alias for a parameter that does not have a set or
        a get function. Useful for parameters that do not have a direct
        instrument mapping.
        """
        super().__init__(name=name, instrument=instrument,
                         get_cmd=None, set_cmd=None,
                         initial_value=initial_value, **kwargs)<|MERGE_RESOLUTION|>--- conflicted
+++ resolved
@@ -726,8 +726,6 @@
         return set_wrapper
 
     def define_get(self, get_function, wrap=None):
-<<<<<<< HEAD
-=======
         """Define a parameter.get function
 
         The get function is called by ``parameter()``.
@@ -738,23 +736,16 @@
                 Wrapping adds many parameter features such as delays/ramping,
                 and should generally be done except for performance reasons.
         """
->>>>>>> c8b5ef92
         if wrap is None:
             wrap = self.wrap_get
 
         self.get_raw = get_function
         if wrap:
-<<<<<<< HEAD
-            self.get =self._wrap_get(get_function)
-=======
             self.get = self._wrap_get(get_function)
->>>>>>> c8b5ef92
         else:
             self.get = get_function
 
     def define_set(self, set_function, wrap=None):
-<<<<<<< HEAD
-=======
         """Define a parameter.set function
 
         The set function is called by ``parameter(value)``.
@@ -765,7 +756,6 @@
                 Wrapping adds many parameter features such as delays/ramping,
                 and should generally be done except for performance reasons.
         """
->>>>>>> c8b5ef92
         if wrap is None:
             wrap = self.wrap_set
 
@@ -1197,15 +1187,10 @@
                     and kwargs.get('update_from_config')
                     and self._latest['value'] is not None
             ):
-<<<<<<< HEAD
-                # Initial value is already set from config
-                pass
-=======
                 raise ValueError(
                     f'Cannot pass initial value {initial_value} to {self} '
                     f'if it should also update its value from config {config_link}'
                 )
->>>>>>> c8b5ef92
             elif hasattr(self, 'set') and self.wrap_set:
                 self.set(initial_value, evaluate=False)
             else:
