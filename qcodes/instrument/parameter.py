--- conflicted
+++ resolved
@@ -570,11 +570,7 @@
 
     def _wrap_set(self, set_function):
         @wraps(set_function)
-<<<<<<< HEAD
-        def set_wrapper(value, signal_chain=(), evaluate=True, **kwargs):
-=======
         def set_wrapper(value, evaluate=True, signal_chain=[], **kwargs):
->>>>>>> 82ca1d8b
             try:
                 self.validate(value)
 
@@ -616,8 +612,6 @@
                     # Start timer to measure execution time of set_function
                     t0 = time.perf_counter()
 
-<<<<<<< HEAD
-=======
                     if evaluate:
                         set_function(parsed_scaled_mapped_value, **kwargs)
 
@@ -632,7 +626,6 @@
                                     potential_emitter._signal_chain = signal_chain + [self]
                         self.signal.send(parsed_scaled_mapped_value, **kwargs)
 
->>>>>>> 82ca1d8b
                     # Register if value changed
                     val_changed = self.raw_value != parsed_scaled_mapped_value
 
